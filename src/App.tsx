--- conflicted
+++ resolved
@@ -30,13 +30,10 @@
 import HoverTooltip from "./components/HoverTooltip";
 import Export from "./components/Export";
 import DrawModeDropdown from "./components/DrawModeDropdown";
-<<<<<<< HEAD
 import CanvasWrapper from "./components/CanvasWrapper";
 import LabeledRangeSlider from "./components/LabeledRangeSlider";
 import PlotWrapper from "./components/PlotWrapper";
-=======
 import PlaybackSpeedControl from "./components/PlaybackSpeedControl";
->>>>>>> db15e82b
 
 function App(): ReactElement {
   // STATE INITIALIZATION /////////////////////////////////////////////////////////
@@ -114,34 +111,10 @@
   // Update url whenever the viewer settings change
   // (but not while playing/recording for performance reasons)
   useEffect(() => {
-<<<<<<< HEAD
-    if (!timeControls.isPlaying() && !recordingControls.isRecording()) {
-=======
-    // TODO: This is getting larger... ColorizeCanvas needs to be refactored to take
-    // all of these in as props.
-    // Note: Selected track, frame number, etc. are not updated here.
-    // Those operations are async, and need to complete before a state update to be
-    // rendered correctly.
-    canv.setShowTrackPath(showTrackPath);
-
-    canv.setOutOfRangeDrawMode(outOfRangeDrawSettings.mode, outOfRangeDrawSettings.color);
-    canv.setOutlierDrawMode(outlierDrawSettings.mode, outlierDrawSettings.color);
-
-    canv.setColorRamp(colorRampData.get(colorRampKey)?.colorRamp!); // TODO: Add fallback?
-    canv.setColorMapRangeMin(colorRampMin);
-    canv.setColorMapRangeMax(colorRampMax);
-    canv.setSelectedTrack(selectedTrack);
-    canv.render();
-
-    // update current time in plot
-    plot?.setTime(currentFrame);
-
     if (!timeControls.isPlaying() && !isRecording) {
-      // Do not update URL while playback is happening for performance + UX reasons
->>>>>>> db15e82b
       urlUtils.updateUrl(getUrlParams());
     }
-  }, [timeControls.isPlaying(), recordingControls.isRecording(), getUrlParams]);
+  }, [timeControls.isPlaying(), isRecording, getUrlParams]);
 
   const setFrame = useCallback(
     async (frame: number) => {
@@ -393,13 +366,6 @@
     setFrame(debouncedFrameInput);
   }, [debouncedFrameInput]);
 
-<<<<<<< HEAD
-=======
-  const handleFindTrack = useCallback(async (): Promise<void> => {
-    // Load track value
-    await findTrack(parseInt(findTrackInput, 10));
-  }, [findTrackInput, findTrack]);
-
   // RECORDING CONTROLS ////////////////////////////////////////////////////
 
   // Update the callback for TimeControls and RecordingControls if it changes.
@@ -415,7 +381,6 @@
     [setFrame, canv]
   );
 
->>>>>>> db15e82b
   // RENDERING /////////////////////////////////////////////////////////////
 
   const notificationConfig: NotificationConfig = {
@@ -475,20 +440,9 @@
           </Button>
           <Export
             totalFrames={dataset?.numberOfFrames || 0}
-<<<<<<< HEAD
-            setFrame={setFrame}
-            currentFrame={currentFrame}
-            startRecording={(options: Partial<RecordingOptions>) => {
-              const setFrameAndRender = async (frame: number): Promise<void> => {
-                await setFrame(frame);
-                canv.render();
-              };
-              recordingControls.start(setFrameAndRender, getCanvasImageAsUrl, options);
-=======
             setFrame={setFrameAndRender}
             getCanvas={() => {
               return canv.domElement;
->>>>>>> db15e82b
             }}
             // Stop playback when exporting
             onClick={() => timeControls.handlePauseButtonClick()}
