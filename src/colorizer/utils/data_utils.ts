<<<<<<< HEAD
import { ColorRampData } from "../../constants";
import ColorRamp from "../ColorRamp";
import { FeatureThreshold } from "../types";
=======
import { MAX_FEATURE_CATEGORIES } from "../../constants";
import ColorRamp from "../ColorRamp";
import Dataset, { FeatureType } from "../Dataset";
import { FeatureThreshold, ThresholdType, isThresholdCategorical, isThresholdNumeric } from "../types";
import { ColorRampData } from "../colors/color_ramps";
>>>>>>> c1aef9c4

/**
 * Generates a find function for a FeatureThreshold, matching on feature name and unit.
 * @param featureName String feature name to match on.
 * @param unit String unit to match on.
 * @returns a lambda function that can be passed into `Array.find` for an array of FeatureThreshold.
 * @example
 * ```
 * const featureThresholds = [...]
 * const matchThreshold = featureThresholds.find(thresholdMatchFinder("Temperature", "°C"));
 * ```
 */
export function thresholdMatchFinder(featureName: string, units: string): (threshold: FeatureThreshold) => boolean {
  return (threshold: FeatureThreshold) => threshold.featureName === featureName && threshold.units === units;
}

/**
 * Convenience method for getting a single ramp from a map of strings to ramps, optionally reversing it.
 */
export function getColorMap(colorRampData: Map<string, ColorRampData>, key: string, reversed = false): ColorRamp {
  const colorRamp = colorRampData.get(key)?.colorRamp;
  if (!colorRamp) {
    throw new Error("Could not find data for color ramp '" + key + "'");
  }
  return colorRamp && reversed ? colorRamp.reverse() : colorRamp;
}

/**
 * Validates the thresholds against the dataset. If the threshold's feature is present but the wrong type, it is updated.
 * This is most likely to happen when datasets have different types for the same feature name, or if thresholds are loaded from
 * an outdated URL.
 * @param dataset The dataset to validate thresholds against.
 * @param thresholds An array of `FeatureThresholds` to validate.
 * @returns a new array of thresholds, with any categorical thresholds converted to numeric thresholds if the feature is numeric
 * and vice-versa.
 */
export function validateThresholds(dataset: Dataset, thresholds: FeatureThreshold[]): FeatureThreshold[] {
  // Validate feature data for each threshold. If the threshold is the wrong type, update it.
  const newThresholds: FeatureThreshold[] = [];

  for (const threshold of thresholds) {
    const featureData = dataset.getFeatureData(threshold.featureName);
    const isInDataset = featureData && featureData.units === threshold.units;

    if (isInDataset && featureData.type === FeatureType.CATEGORICAL && isThresholdNumeric(threshold)) {
      // Threshold is not categorical but the feature is.
      // Convert the threshold to categorical.

      // This is important for historical reasons, because older versions of the app used to only store features as numeric
      // thresholds. This would cause categorical features loaded from the URL to be incorrectly shown on the UI.
      newThresholds.push({
        featureName: threshold.featureName,
        units: threshold.units,
        type: ThresholdType.CATEGORICAL,
        enabledCategories: Array(MAX_FEATURE_CATEGORIES).fill(true),
      });
    } else if (isInDataset && featureData.type !== FeatureType.CATEGORICAL && isThresholdCategorical(threshold)) {
      // Threshold is categorical but the feature is not.
      // Convert to numeric threshold instead.
      newThresholds.push({
        featureName: threshold.featureName,
        units: threshold.units,
        type: ThresholdType.NUMERIC,
        min: featureData.min,
        max: featureData.max,
      });
    } else {
      // Keep existing threshold
      newThresholds.push(threshold);
    }
  }
  return newThresholds;
}

/** Returns whether a feature value is inside the range of a threshold. */
export function isValueWithinThreshold(value: number, threshold: FeatureThreshold): boolean {
  if (isThresholdNumeric(threshold)) {
    return value >= threshold.min && value <= threshold.max;
  } else {
    return threshold.enabledCategories[value];
  }
}

/**
 * Returns a Uint8 array look-up table indexed by object ID, storing whether that object ID is in range of
 * the given thresholds (=1) or not (=0).
 * @param {Dataset} dataset A valid Dataset object.
 * @param {FeatureThreshold[]} thresholds Array of feature thresholds, which match agaisnt the feature name and unit.
 * If a feature name cannot be found in the dataset, it will be ignored.
 * @returns A Uint8Array, with a length equal to the number of objects in the dataset.
 * For each object ID `i`, `inRangeIds[i]` will be 1 if the object is in range of the thresholds
 * and 0 if it is not.
 */
export function getInRangeLUT(dataset: Dataset, thresholds: FeatureThreshold[]): Uint8Array {
  // TODO: Optimize memory by using a true boolean array?
  // TODO: If optimizing, use fuse operation via shader.
  const inRangeIds = new Uint8Array(dataset.numObjects);

  // Ignore thresholds with features that don't exist in this dataset or whose units don't match
  const validThresholds = thresholds.filter((threshold) => {
    const featureData = dataset.getFeatureData(threshold.featureName);
    return featureData && featureData.units === threshold.units;
  });

  for (let id = 0; id < dataset.numObjects; id++) {
    inRangeIds[id] = 1;
    for (let thresholdIdx = 0; thresholdIdx < validThresholds.length; thresholdIdx++) {
      const threshold = validThresholds[thresholdIdx];
      const featureData = dataset.getFeatureData(threshold.featureName);
      if (featureData && !isValueWithinThreshold(featureData.data[id], threshold)) {
        inRangeIds[id] = 0;
        break;
      }
    }
  }
  return inRangeIds;
}<|MERGE_RESOLUTION|>--- conflicted
+++ resolved
@@ -1,14 +1,8 @@
-<<<<<<< HEAD
-import { ColorRampData } from "../../constants";
-import ColorRamp from "../ColorRamp";
-import { FeatureThreshold } from "../types";
-=======
 import { MAX_FEATURE_CATEGORIES } from "../../constants";
 import ColorRamp from "../ColorRamp";
 import Dataset, { FeatureType } from "../Dataset";
 import { FeatureThreshold, ThresholdType, isThresholdCategorical, isThresholdNumeric } from "../types";
 import { ColorRampData } from "../colors/color_ramps";
->>>>>>> c1aef9c4
 
 /**
  * Generates a find function for a FeatureThreshold, matching on feature name and unit.
