{
  "extends": ["eslint:recommended", "plugin:react/recommended"],
  "env": {
    "es6": true,
    "browser": true
  },
  "ignorePatterns": ["/dist/**"],
  "parser": "@typescript-eslint/parser",
  "parserOptions": {
    "ecmaFeatures": {
      "jsx": true,
      "experimentalObjectRestSpread": true,
      "impliedStrict": true
    },
    "ecmaVersion": 2018,
    "sourceType": "module"
  },
<<<<<<< HEAD
  "plugins": ["@typescript-eslint"],
  "overrides": [
    {
      // Use TypeScript-specific rules for TypeScript files
      "files": ["*.ts", "*.tsx"],
      "rules": {
        "@typescript-eslint/naming-convention": [
          "warn",
          { "selector": "default", "format": ["camelCase"], "leadingUnderscore": "allow" },
          {
            "selector": ["enumMember"],
            "format": ["camelCase", "UPPER_CASE"],
            "leadingUnderscore": "allow"
          },
          // Allow function components to use PascalCase
          { "selector": "function", "format": ["camelCase", "PascalCase"] },
          // Allow const variables to use PascalCase (specifically for styled-components)
          {
            "selector": ["variable"],
            "modifiers": ["const"],
            "format": ["camelCase", "UPPER_CASE", "PascalCase"],
            "leadingUnderscore": "allow"
          },
          { "selector": "objectLiteralProperty", "format": ["camelCase", "PascalCase"] },
          { "selector": "typeLike", "format": ["PascalCase"] }
        ]
      },

      "parserOptions": {
        "project": ["./tsconfig.json"]
      }
    }
  ],
=======
  "plugins": ["@typescript-eslint", "simple-import-sort"],
>>>>>>> d393e7e5
  "rules": {
    "comma-style": [1, "last"],
    "curly": [1, "multi-line"],
    "eol-last": 1,
    "eqeqeq": 1,
    "new-cap": 1,
    "no-undef": "error",
    "no-array-constructor": 1,
    "no-mixed-spaces-and-tabs": 1,
    "no-new-object": 1,
    "no-shadow-restricted-names": 1,
    "@typescript-eslint/no-unused-vars": [
      "error",
      {
        "argsIgnorePattern": "^_",
        "varsIgnorePattern": "^_"
      }
    ],
    "no-unused-vars": 0, // Rely on typescript-eslint rule above
    "@typescript-eslint/explicit-function-return-type": ["error", { "allowExpressions": true }],
    "@typescript-eslint/typedef": ["error", { "parameters": true }],
    "prefer-const": 1,
    "radix": 1,
    "react/prop-types": 0, // This relies specifically on React PropTypes and ignores other typing methods
    "semi": 2,
    "simple-import-sort/imports": [
      "warn",
      {
        "groups": [
          // Side effect imports.
          ["^\\u0000"],
          // Node.js builtins prefixed with `node:`.
          ["^node:"],
          // Packages.
          // Things that start with a letter (or digit or underscore), or `@` followed by a letter.
          ["^@?\\w"],
          // Absolute imports and other imports such as Vue-style `@/foo`.
          // Anything not matched in another group.
          ["^"],
          // Relative imports - lowercase utilities and submodules
          ["^[.]+.*/[a-z]+[\\w]*$"],
          // Relative imports - other classes and components
          ["^[./].*/[\\w]*$"],
          // Relative imports - resource files
          ["^[.].*/[\\w?_\\-]*[.][\\w.?_\\-]*$"]
        ]
      }
    ],
    "simple-import-sort/exports": "warn",
    "space-before-blocks": [1, "always"]
  }
}<|MERGE_RESOLUTION|>--- conflicted
+++ resolved
@@ -15,8 +15,6 @@
     "ecmaVersion": 2018,
     "sourceType": "module"
   },
-<<<<<<< HEAD
-  "plugins": ["@typescript-eslint"],
   "overrides": [
     {
       // Use TypeScript-specific rules for TypeScript files
@@ -49,9 +47,7 @@
       }
     }
   ],
-=======
   "plugins": ["@typescript-eslint", "simple-import-sort"],
->>>>>>> d393e7e5
   "rules": {
     "comma-style": [1, "last"],
     "curly": [1, "multi-line"],
