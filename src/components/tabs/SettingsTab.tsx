import { Checkbox, Slider } from "antd";
import React, { ReactElement } from "react";
import { Color } from "three";

import { Dataset } from "../../colorizer";
<<<<<<< HEAD
import { FlexColumn, SettingsContainer } from "../../styles/utils";
=======
import { DrawMode } from "../../colorizer/ColorizeCanvas";
import { FlexColumn } from "../../styles/utils";
import { SettingsContainer, SettingsItem } from "../SettingsContainer";
import { DrawSettings } from "../CanvasWrapper";
>>>>>>> d218a928
import DrawModeDropdown from "../DrawModeDropdown";
import LabeledDropdown from "../LabeledDropdown";
import CustomCollapse from "../CustomCollapse";
import { ViewerConfig, DrawMode } from "../../colorizer/types";
import styled from "styled-components";

const NO_BACKDROP = {
  key: "",
  label: "(None)",
};

const INDENT_PX = 24;

type SettingsTabProps = {
  config: ViewerConfig;
  updateConfig(settings: Partial<ViewerConfig>): void;

  selectedBackdropKey: string | null;
  setSelectedBackdropKey: (key: string | null) => void;

  dataset: Dataset | null;
};

const HiddenMarksSlider = styled(Slider)`
  &.ant-slider-with-marks {
    /** Override ant default styling which adds margin for mark text */
    margin-bottom: 9.625px;
  }
  & .ant-slider-mark {
    /** Hide mark text */
    display: none;
    height: 0;
  }
`;

const makeAntSliderMarks = (marks: number[]): { [key: number]: string } => {
  return marks.reduce((acc, mark) => {
    acc[mark] = mark.toString();
    return acc;
  }, {} as { [key: number]: string });
};

const h3Wrapper = (label: string | ReactElement): ReactElement => {
  return <h3>{label}</h3>;
};

export default function SettingsTab(props: SettingsTabProps): ReactElement {
  const backdropOptions = props.dataset
    ? Array.from(props.dataset.getBackdropData().entries()).map(([key, data]) => {
        return { key, label: data.name };
      })
    : [];
  backdropOptions.unshift(NO_BACKDROP);

  return (
    <FlexColumn $gap={5}>
      <CustomCollapse label="Backdrop">
<<<<<<< HEAD
        <SettingsContainer $indentPx={INDENT_PX}>
          <LabeledDropdown
            label={"Backdrop images:"}
            selected={props.selectedBackdropKey || NO_BACKDROP.key}
            items={backdropOptions}
            onChange={props.setSelectedBackdropKey}
            disabled={backdropOptions.length === 1}
          />
          <label>
            <span>
              <h3>Brightness:</h3>
            </span>
=======
        <SettingsContainer indentPx={INDENT_PX} labelFormatter={h3Wrapper}>
          <SettingsItem label="Backdrop images:">
            <LabeledDropdown
              selected={props.selectedBackdropKey || NO_BACKDROP.key}
              items={backdropOptions}
              onChange={props.setBackdropKey}
              disabled={backdropOptions.length === 1}
            />
          </SettingsItem>
          <SettingsItem label="Brightness:">
>>>>>>> d218a928
            <HiddenMarksSlider
              style={{ maxWidth: "200px", width: "100%" }}
              min={50}
              max={150}
              step={10}
              value={props.config.backdropBrightness}
              onChange={(newBrightness: number) => props.updateConfig({ backdropBrightness: newBrightness })}
              marks={makeAntSliderMarks([50, 100, 150])}
              tooltip={{ formatter: (value) => `${value}%` }}
            />
          </SettingsItem>

          <SettingsItem label="Saturation:">
            <HiddenMarksSlider
              style={{ maxWidth: "200px", width: "100%" }}
              min={0}
              max={100}
              step={10}
              value={props.config.backdropSaturation}
              onChange={(saturation) => props.updateConfig({ backdropSaturation: saturation })}
              marks={makeAntSliderMarks([0, 50, 100])}
              tooltip={{ formatter: (value) => `${value}%` }}
            />
          </SettingsItem>
        </SettingsContainer>
      </CustomCollapse>
      <CustomCollapse label="Objects">
<<<<<<< HEAD
        <SettingsContainer $indentPx={INDENT_PX}>
          <DrawModeDropdown
            label="Filtered object color:"
            selected={props.config.outOfRangeDrawSettings.mode}
            color={props.config.outOfRangeDrawSettings.color}
            onChange={(mode: DrawMode, color: Color) => {
              props.updateConfig({ outOfRangeDrawSettings: { mode, color } });
            }}
          />
          <DrawModeDropdown
            label="Outlier object color:"
            selected={props.config.outlierDrawSettings.mode}
            color={props.config.outlierDrawSettings.color}
            onChange={(mode: DrawMode, color: Color) => {
              props.updateConfig({ outlierDrawSettings: { mode, color } });
            }}
          />{" "}
          <label>
            <span>
              <h3>Opacity:</h3>
            </span>
=======
        <SettingsContainer indentPx={INDENT_PX} labelFormatter={h3Wrapper}>
          <SettingsItem label="Filtered object color:">
            <DrawModeDropdown
              selected={props.outOfRangeDrawSettings.mode}
              color={props.outOfRangeDrawSettings.color}
              onChange={(mode: DrawMode, color: Color) => {
                props.setOutOfRangeDrawSettings({ mode, color });
              }}
            />
          </SettingsItem>
          <SettingsItem label="Outlier object color:">
            <DrawModeDropdown
              selected={props.outlierDrawSettings.mode}
              color={props.outlierDrawSettings.color}
              onChange={(mode: DrawMode, color: Color) => {
                props.setOutlierDrawSettings({ mode, color });
              }}
            />
          </SettingsItem>
          <SettingsItem label="Opacity:">
>>>>>>> d218a928
            <HiddenMarksSlider
              style={{ maxWidth: "200px", width: "100%" }}
              min={0}
              max={100}
              value={props.config.objectOpacity}
              onChange={(opacity) => props.updateConfig({ objectOpacity: opacity })}
            />
          </SettingsItem>
          <SettingsItem>
            <Checkbox
              type="checkbox"
              checked={props.config.showScaleBar}
              onChange={(event) => {
                props.updateConfig({ showScaleBar: event.target.checked });
              }}
            >
              Show scale bar
            </Checkbox>
          </SettingsItem>
          <SettingsItem>
            <Checkbox
              type="checkbox"
              checked={props.config.showTimestamp}
              onChange={(event) => {
                props.updateConfig({ showTimestamp: event.target.checked });
              }}
            >
              Show timestamp
            </Checkbox>
          </SettingsItem>
        </SettingsContainer>
      </CustomCollapse>
    </FlexColumn>
  );
}<|MERGE_RESOLUTION|>--- conflicted
+++ resolved
@@ -3,14 +3,8 @@
 import { Color } from "three";
 
 import { Dataset } from "../../colorizer";
-<<<<<<< HEAD
-import { FlexColumn, SettingsContainer } from "../../styles/utils";
-=======
-import { DrawMode } from "../../colorizer/ColorizeCanvas";
 import { FlexColumn } from "../../styles/utils";
 import { SettingsContainer, SettingsItem } from "../SettingsContainer";
-import { DrawSettings } from "../CanvasWrapper";
->>>>>>> d218a928
 import DrawModeDropdown from "../DrawModeDropdown";
 import LabeledDropdown from "../LabeledDropdown";
 import CustomCollapse from "../CustomCollapse";
@@ -68,31 +62,16 @@
   return (
     <FlexColumn $gap={5}>
       <CustomCollapse label="Backdrop">
-<<<<<<< HEAD
-        <SettingsContainer $indentPx={INDENT_PX}>
-          <LabeledDropdown
-            label={"Backdrop images:"}
-            selected={props.selectedBackdropKey || NO_BACKDROP.key}
-            items={backdropOptions}
-            onChange={props.setSelectedBackdropKey}
-            disabled={backdropOptions.length === 1}
-          />
-          <label>
-            <span>
-              <h3>Brightness:</h3>
-            </span>
-=======
         <SettingsContainer indentPx={INDENT_PX} labelFormatter={h3Wrapper}>
           <SettingsItem label="Backdrop images:">
             <LabeledDropdown
               selected={props.selectedBackdropKey || NO_BACKDROP.key}
               items={backdropOptions}
-              onChange={props.setBackdropKey}
+              onChange={props.setSelectedBackdropKey}
               disabled={backdropOptions.length === 1}
             />
           </SettingsItem>
           <SettingsItem label="Brightness:">
->>>>>>> d218a928
             <HiddenMarksSlider
               style={{ maxWidth: "200px", width: "100%" }}
               min={50}
@@ -120,50 +99,26 @@
         </SettingsContainer>
       </CustomCollapse>
       <CustomCollapse label="Objects">
-<<<<<<< HEAD
-        <SettingsContainer $indentPx={INDENT_PX}>
-          <DrawModeDropdown
-            label="Filtered object color:"
-            selected={props.config.outOfRangeDrawSettings.mode}
-            color={props.config.outOfRangeDrawSettings.color}
-            onChange={(mode: DrawMode, color: Color) => {
-              props.updateConfig({ outOfRangeDrawSettings: { mode, color } });
-            }}
-          />
-          <DrawModeDropdown
-            label="Outlier object color:"
-            selected={props.config.outlierDrawSettings.mode}
-            color={props.config.outlierDrawSettings.color}
-            onChange={(mode: DrawMode, color: Color) => {
-              props.updateConfig({ outlierDrawSettings: { mode, color } });
-            }}
-          />{" "}
-          <label>
-            <span>
-              <h3>Opacity:</h3>
-            </span>
-=======
         <SettingsContainer indentPx={INDENT_PX} labelFormatter={h3Wrapper}>
           <SettingsItem label="Filtered object color:">
             <DrawModeDropdown
-              selected={props.outOfRangeDrawSettings.mode}
-              color={props.outOfRangeDrawSettings.color}
+              selected={props.config.outOfRangeDrawSettings.mode}
+              color={props.config.outOfRangeDrawSettings.color}
               onChange={(mode: DrawMode, color: Color) => {
-                props.setOutOfRangeDrawSettings({ mode, color });
+                props.updateConfig({ outOfRangeDrawSettings: { mode, color } });
               }}
             />
           </SettingsItem>
           <SettingsItem label="Outlier object color:">
             <DrawModeDropdown
-              selected={props.outlierDrawSettings.mode}
-              color={props.outlierDrawSettings.color}
+              selected={props.config.outlierDrawSettings.mode}
+              color={props.config.outlierDrawSettings.color}
               onChange={(mode: DrawMode, color: Color) => {
-                props.setOutlierDrawSettings({ mode, color });
+                props.updateConfig({ outlierDrawSettings: { mode, color } });
               }}
             />
           </SettingsItem>
           <SettingsItem label="Opacity:">
->>>>>>> d218a928
             <HiddenMarksSlider
               style={{ maxWidth: "200px", width: "100%" }}
               min={0}
