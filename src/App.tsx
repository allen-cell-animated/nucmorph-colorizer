import React, { ReactElement, useCallback, useContext, useEffect, useRef, useState } from "react";

import {
  CaretRightOutlined,
  CheckCircleOutlined,
  LinkOutlined,
  PauseOutlined,
  SearchOutlined,
  StepBackwardFilled,
  StepForwardFilled,
} from "@ant-design/icons";
import { Button, Checkbox, Divider, Input, Slider, notification } from "antd";
import { NotificationConfig } from "antd/es/notification/interface";
import { Color } from "three";

import styles from "./App.module.css";
import { ColorizeCanvas, Dataset, Track } from "./colorizer";
import Collection from "./colorizer/Collection";
import { BACKGROUND_ID, DrawMode, OUTLIER_COLOR_DEFAULT, OUT_OF_RANGE_COLOR_DEFAULT } from "./colorizer/ColorizeCanvas";
import TimeControls from "./colorizer/TimeControls";
import { useConstructor, useDebounce } from "./colorizer/utils/react_utils";
import * as urlUtils from "./colorizer/utils/url_utils";
import AppStyle, { AppThemeContext } from "./components/AppStyle";
import ColorRampDropdown from "./components/ColorRampDropdown";
import LabeledDropdown from "./components/LabeledDropdown";
import LoadDatasetButton from "./components/LoadDatasetButton";
import { DEFAULT_COLLECTION_PATH, DEFAULT_COLOR_RAMPS, DEFAULT_COLOR_RAMP_ID, DEFAULT_PLAYBACK_FPS } from "./constants";
import IconButton from "./components/IconButton";
import SpinBox from "./components/SpinBox";
import HoverTooltip from "./components/HoverTooltip";
import Export from "./components/Export";
import DrawModeDropdown from "./components/DrawModeDropdown";
<<<<<<< HEAD
import PlaybackSpeedControl from "./components/PlaybackSpeedControl";
=======
import CanvasWrapper from "./components/CanvasWrapper";
import LabeledRangeSlider from "./components/LabeledRangeSlider";
import PlotWrapper from "./components/PlotWrapper";
>>>>>>> 05c64a31

function App(): ReactElement {
  // STATE INITIALIZATION /////////////////////////////////////////////////////////
  const theme = useContext(AppThemeContext);

  const canv = useConstructor(() => {
    return new ColorizeCanvas();
  });

  const [collection, setCollection] = useState<Collection | undefined>();
  const [dataset, setDataset] = useState<Dataset | null>(null);
  const [datasetKey, setDatasetKey] = useState("");

  const [featureName, setFeatureName] = useState("");
  const [selectedTrack, setSelectedTrack] = useState<Track | null>(null);
  const [currentFrame, setCurrentFrame] = useState<number>(0);

  const [isInitialDatasetLoaded, setIsInitialDatasetLoaded] = useState(false);
  const [datasetOpen, setDatasetOpen] = useState(false);

  const colorRampData = DEFAULT_COLOR_RAMPS;
  const [colorRampKey, setColorRampKey] = useState(DEFAULT_COLOR_RAMP_ID);
  const [colorRampMin, setColorRampMin] = useState(0);
  const [colorRampMax, setColorRampMax] = useState(0);
  const [outOfRangeDrawSettings, setoutOfRangeDrawSettings] = useState({
    mode: DrawMode.USE_RAMP,
    color: new Color(OUT_OF_RANGE_COLOR_DEFAULT),
  });
  const [outlierDrawSettings, setOutlierDrawSettings] = useState({
    mode: DrawMode.USE_COLOR,
    color: new Color(OUTLIER_COLOR_DEFAULT),
  });
  const [playbackFps, setPlaybackFps] = useState(DEFAULT_PLAYBACK_FPS);

  const [isColorRampRangeLocked, setIsColorRampRangeLocked] = useState(false);
  const [showTrackPath, setShowTrackPath] = useState(false);

  // Provides a mounting point for Antd's notification component. Otherwise, the notifications
  // are mounted outside of App and don't receive CSS styling variables.
  const notificationContainer = useRef<HTMLDivElement>(null);

  const [isRecording, setIsRecording] = useState(false);
  const timeControls = useConstructor(() => new TimeControls(canv!, playbackFps));

  /** The frame selected by the time UI. Changes to frameInput are reflected in
   * canvas after a short delay.
   */
  const [frameInput, setFrameInput] = useState(0);
  const [findTrackInput, setFindTrackInput] = useState("");
  // Prevent jarring jumps in the hover tooltip by using the last non-null value
  const [lastHoveredId, setLastHoveredId] = useState<number | null>(null);
  const [showHoveredId, setShowHoveredId] = useState(false);

  // UTILITY METHODS /////////////////////////////////////////////////////////////

  /**
   * Get a set of URL parameters that represent the current collection, dataset, feature, track,
   * and frame information. (Convenience wrapper for `urlUtils.getUrlParams`.)
   */
  const getUrlParams = useCallback((): string => {
    let datasetParam: string | undefined = datasetKey;
    if (!collection?.url) {
      // The collection has no source file; use the dataset URL instead
      datasetParam = dataset?.manifestUrl;
    }
    return urlUtils.stateToUrlParamString({
      collection: collection?.url,
      dataset: datasetParam,
      feature: featureName,
      track: selectedTrack?.trackId,
      time: currentFrame,
    });
  }, [collection, datasetKey, featureName, selectedTrack, currentFrame]);

  // Update url whenever the viewer settings change
  // (but not while playing/recording for performance reasons)
  useEffect(() => {
<<<<<<< HEAD
    // TODO: This is getting larger... ColorizeCanvas needs to be refactored to take
    // all of these in as props.
    // Note: Selected track, frame number, etc. are not updated here.
    // Those operations are async, and need to complete before a state update to be
    // rendered correctly.
    canv.setShowTrackPath(showTrackPath);

    canv.setOutOfRangeDrawMode(outOfRangeDrawSettings.mode, outOfRangeDrawSettings.color);
    canv.setOutlierDrawMode(outlierDrawSettings.mode, outlierDrawSettings.color);

    canv.setColorRamp(colorRampData.get(colorRampKey)?.colorRamp!); // TODO: Add fallback?
    canv.setColorMapRangeMin(colorRampMin);
    canv.setColorMapRangeMax(colorRampMax);
    canv.setSelectedTrack(selectedTrack);
    canv.render();

    // update current time in plot
    plot?.setTime(currentFrame);

    if (!timeControls.isPlaying() && !isRecording) {
      // Do not update URL while playback is happening for performance + UX reasons
=======
    if (!timeControls.isPlaying() && !recordingControls.isRecording()) {
>>>>>>> 05c64a31
      urlUtils.updateUrl(getUrlParams());
    }
  }, [timeControls.isPlaying(), recordingControls.isRecording(), getUrlParams]);

  const setFrame = useCallback(
    async (frame: number) => {
      await canv.setFrame(frame);
      setCurrentFrame(frame);
      setFrameInput(frame);
    },
    [canv]
  );

  const findTrack = useCallback(
    async (trackId: number, seekToFrame: boolean = true): Promise<void> => {
      const newTrack = dataset!.buildTrack(trackId);

      if (newTrack.length() < 1) {
        // Check track validity
        return;
      }
      setSelectedTrack(newTrack);
      if (seekToFrame) {
        setFrame(newTrack.times[0]);
      }
      setFindTrackInput("" + trackId);
      urlUtils.updateUrl(getUrlParams());
    },
    [canv, dataset, featureName, currentFrame]
  );

  // INITIAL SETUP  ////////////////////////////////////////////////////////////////

  // Only retrieve parameters once, because the URL can be updated by state updates
  // and lose information (like the track, feature, time, etc.) that isn't
  // accessed in the first render.
  const initialUrlParams = useConstructor(() => {
    return urlUtils.loadParamsFromUrl();
  });

  // Attempt to load database and collections data from the URL.
  // This is memoized so that it only runs one time on startup.
  useEffect(() => {
    const loadInitialDatabase = async (): Promise<void> => {
      let newCollection: Collection;
      const collectionUrlParam = initialUrlParams.collection;
      const datasetParam = initialUrlParams.dataset;
      let datasetKey: string;

      if (datasetParam && urlUtils.isUrl(datasetParam) && !collectionUrlParam) {
        // Dataset is a URL and no collection URL is provided;
        // Make a dummy collection that will include only this dataset
        newCollection = Collection.makeCollectionFromSingleDataset(datasetParam);
        datasetKey = newCollection.getDefaultDatasetKey();
      } else {
        // Try loading the collection, with the default collection as a fallback.
        newCollection = await Collection.loadCollection(collectionUrlParam || DEFAULT_COLLECTION_PATH);
        datasetKey = datasetParam || newCollection.getDefaultDatasetKey();
      }

      setCollection(newCollection);
      const datasetResult = await newCollection.tryLoadDataset(datasetKey);

      // TODO: The new dataset may be null if loading failed. See TODO in replaceDataset about expected behavior.
      await replaceDataset(datasetResult.dataset, datasetKey);
      setIsInitialDatasetLoaded(true);
      return;
    };
    loadInitialDatabase();
  }, []);

  // Load additional properties from the URL, including the time, track, and feature, once the first
  // dataset has been loaded. Runs only once.
  useEffect(() => {
    if (!isInitialDatasetLoaded) {
      return;
    }
    const setupInitialParameters = async (): Promise<void> => {
      if (initialUrlParams.feature && dataset) {
        // Load feature (if unset, do nothing because replaceDataset already loads a default)
        await updateFeature(dataset, initialUrlParams.feature);
      }
      if (initialUrlParams.track >= 0) {
        // Highlight the track. Seek to start of frame only if time is not defined.
        await findTrack(initialUrlParams.track, initialUrlParams.time < 0);
      }
      let newTime = currentFrame;
      if (initialUrlParams.time >= 0) {
        // Load time (if unset, defaults to track time or default t=0)
        newTime = initialUrlParams.time;
        await canv.setFrame(newTime);
        setCurrentFrame(newTime); // Force render
        setFrameInput(newTime);
      }
    };

    setupInitialParameters();
  }, [isInitialDatasetLoaded]);

  // DATASET LOADING ///////////////////////////////////////////////////////
  /**
   * Replaces the current dataset with another loaded dataset. Handles cleanup and state changes.
   * @param newDataset the new Dataset to replace the existing with. If null, does nothing.
   * @param newDatasetKey the key of the new dataset in the Collection.
   * @returns a Promise<void> that resolves when the loading is complete.
   */
  const replaceDataset = useCallback(
    async (newDataset: Dataset | null, newDatasetKey: string): Promise<void> => {
      // TODO: Change the way flags are handled to prevent flickering during dataset replacement
      setDatasetOpen(false);
      if (newDataset === null) {
        // TODO: Determine with UX what expected behavior should be for bad datasets
        return;
      }

      // Dispose of the old dataset
      if (dataset !== null) {
        dataset.dispose();
      }
      // State updates
      setDataset(newDataset);
      setDatasetKey(newDatasetKey);

      // Only change the feature if there's no equivalent in the new dataset
      let newFeatureName = featureName;
      if (!newDataset.hasFeature(newFeatureName)) {
        newFeatureName = newDataset.featureNames[0];
      }
      updateFeature(newDataset, newFeatureName);
      setFeatureName(newFeatureName);

      await canv.setDataset(newDataset);
      canv.setFeature(newFeatureName);

      // Clamp frame to new range
      const newFrame = Math.min(currentFrame, canv.getTotalFrames() - 1);
      await setFrame(newFrame);

      setFindTrackInput("");
      setSelectedTrack(null);
      urlUtils.updateUrl(getUrlParams());

      setDatasetOpen(true);
    },
    [dataset, featureName, canv, currentFrame, getUrlParams]
  );

  // DISPLAY CONTROLS //////////////////////////////////////////////////////
  const handleDatasetChange = useCallback(
    async (newDatasetKey: string): Promise<void> => {
      if (newDatasetKey !== datasetKey && collection) {
        const result = await collection.tryLoadDataset(newDatasetKey);
        if (result.loaded) {
          await replaceDataset(result.dataset, newDatasetKey);
        } else {
          // TODO: What happens when you try to load a bad dataset from the dropdown? Notifications?
          console.error(result.errorMessage);
        }
      }
    },
    [replaceDataset, collection, datasetKey]
  );

  /**
   * Attempt to load an ambiguous URL as either a dataset or a collection.
   * @param url the url to load.
   * @returns a LoadResult, which includes a `result` boolean flag (true if successful, false if not)
   * and an optional `errorMessage`.
   */
  const handleLoadRequest = useCallback(
    async (url: string): Promise<void> => {
      console.log("Loading '" + url + "'.");
      const newCollection = await Collection.loadFromAmbiguousUrl(url);
      const newDatasetKey = newCollection.getDefaultDatasetKey();
      const loadResult = await newCollection.tryLoadDataset(newDatasetKey);
      if (!loadResult.loaded) {
        const errorMessage = loadResult.errorMessage;

        if (errorMessage) {
          // Remove 'Error:' prefixes
          const matches = errorMessage.replace(/^(Error:)*/, "");
          // Reject the promise with the error message
          throw new Error(matches);
          // throw new Error(errorMessage);
        } else {
          throw new Error();
        }
      }

      setCollection(newCollection);
      await replaceDataset(loadResult.dataset, newDatasetKey);
    },
    [replaceDataset]
  );

  const updateFeature = useCallback(
    async (newDataset: Dataset, newFeatureName: string): Promise<void> => {
      if (!newDataset?.hasFeature(newFeatureName)) {
        console.warn("Dataset does not have feature '" + newFeatureName + "'.");
        return;
      }
      setFeatureName(newFeatureName);

      const featureData = newDataset.getFeatureData(newFeatureName);
      if (!isColorRampRangeLocked && featureData) {
        setColorRampMin(featureData.min);
        setColorRampMax(featureData.max);
      }

      canv.setFeature(newFeatureName);
      urlUtils.updateUrl(getUrlParams());
    },
    [isColorRampRangeLocked, colorRampMin, colorRampMax, canv, selectedTrack, currentFrame]
  );

  const getFeatureValue = useCallback(
    (id: number): string => {
      if (!featureName || !dataset) {
        return "-1";
      }
      // Look up feature value from id
      const featureValue = dataset.getFeatureData(featureName)?.data[id] || -1;
      // Check if int, otherwise return float
      if (Number.isInteger(featureValue)) {
        return featureValue.toString();
      } else {
        return featureValue.toFixed(3);
      }
    },
    [featureName, dataset]
  );

  // SCRUBBING CONTROLS ////////////////////////////////////////////////////
  timeControls.setFrameCallback(setFrame);

  const handleKeyDown = useCallback(
    ({ key }: KeyboardEvent): void => {
      if (key === "ArrowLeft" || key === "Left") {
        timeControls.handleFrameAdvance(-1);
      } else if (key === "ArrowRight" || key === "Right") {
        timeControls.handleFrameAdvance(1);
      }
    },
    [timeControls]
  );

  useEffect(() => {
    window.addEventListener("keydown", handleKeyDown);
    return () => {
      window.removeEventListener("keydown", handleKeyDown);
    };
  }, [handleKeyDown]);

  // Store the current value of the time slider as its own state, and update
  // the frame using a debounced value to prevent constant updates as it moves.
  const debouncedFrameInput = useDebounce(frameInput, 250);
  useEffect(() => {
    setFrame(debouncedFrameInput);
  }, [debouncedFrameInput]);

<<<<<<< HEAD
  const handleFindTrack = useCallback(async (): Promise<void> => {
    // Load track value
    await findTrack(parseInt(findTrackInput, 10));
  }, [findTrackInput, findTrack]);

  // RECORDING CONTROLS ////////////////////////////////////////////////////

  // Update the callback for TimeControls and RecordingControls if it changes.
  // TODO: TimeControls and RecordingControls should be refactored into components
  // and receive setFrame as props.
  timeControls.setFrameCallback(setFrame);

  const setFrameAndRender = useCallback(
    async (frame: number) => {
      await setFrame(frame);
      canv.render();
    },
    [setFrame, canv]
  );

=======
>>>>>>> 05c64a31
  // RENDERING /////////////////////////////////////////////////////////////

  const notificationConfig: NotificationConfig = {
    getContainer: () => notificationContainer.current as HTMLElement,
  };
  const [notificationApi, notificationContextHolder] = notification.useNotification(notificationConfig);
  const openCopyNotification = (): void => {
    navigator.clipboard.writeText(document.URL);
    notificationApi["success"]({
      message: "URL copied to clipboard",
      placement: "bottomLeft",
      duration: 4,
      icon: <CheckCircleOutlined style={{ color: theme.color.text.success }} />,
    });
  };

  const getFeatureDropdownData = useCallback((): string[] | { key: string; label: string }[] => {
    if (!dataset) {
      return [];
    }
    return dataset.featureNames.map((name) => {
      // Add units if present
      const units = dataset?.getFeatureData(name)?.units;
      return { key: name, label: units ? `${name} (${units})` : name };
    });
  }, [dataset]);

  const disableUi: boolean = isRecording || !datasetOpen;
  const disableTimeControlsUi = disableUi;

  return (
    <AppStyle className={styles.app}>
      <div ref={notificationContainer}>{notificationContextHolder}</div>

      {/* Header bar: Contains dataset, feature, color ramp, and other top-level functionality. */}
      {/* TODO: Split into its own component? */}
      <div className={styles.header}>
        <div className={styles.headerLeft}>
          <h1>Timelapse Colorizer</h1>
          <span className={styles.verticalDivider}></span>

          <LabeledDropdown
            disabled={disableUi}
            label="Dataset"
            selected={datasetKey}
            buttonType="primary"
            items={collection?.getDatasetKeys() || []}
            onChange={handleDatasetChange}
          />
          <LabeledDropdown
            disabled={disableUi}
            label="Feature"
            selected={featureName}
<<<<<<< HEAD
            items={getFeatureDropdownData()}
            onChange={handleFeatureChange}
=======
            items={dataset?.featureNames || []}
            onChange={(value) => {
              if (value !== featureName && dataset) {
                updateFeature(dataset, value);
              }
            }}
>>>>>>> 05c64a31
          />

          <ColorRampDropdown selected={colorRampKey} onChange={(name) => setColorRampKey(name)} disabled={disableUi} />
        </div>
        <div className={styles.headerRight}>
          <Button type="link" className={styles.copyUrlButton} onClick={openCopyNotification}>
            <LinkOutlined />
            Copy URL
          </Button>
          <Export
            totalFrames={dataset?.numberOfFrames || 0}
<<<<<<< HEAD
            setFrame={setFrameAndRender}
            getCanvas={() => {
              return canv.domElement;
=======
            setFrame={setFrame}
            currentFrame={currentFrame}
            startRecording={(options: Partial<RecordingOptions>) => {
              const setFrameAndRender = async (frame: number): Promise<void> => {
                await setFrame(frame);
                canv.render();
              };
              recordingControls.start(setFrameAndRender, getCanvasImageAsUrl, options);
>>>>>>> 05c64a31
            }}
            // Stop playback when exporting
            onClick={() => timeControls.handlePauseButtonClick()}
            currentFrame={currentFrame}
            defaultImagePrefix={datasetKey + "-" + featureName}
            disabled={dataset === null}
            setIsRecording={setIsRecording}
          />
          <LoadDatasetButton onRequestLoad={handleLoadRequest} />
        </div>
      </div>

      {/** Main Content: Contains canvas and plot, ramp controls, time controls, etc. */}
      <div className={styles.mainContent}>
        {/** Top Control Bar */}
        <div className={styles.topControls}>
          <h3 style={{ margin: "0" }}>Feature value range</h3>
          <div className={styles.controlsContainer}>
            <LabeledRangeSlider
              min={colorRampMin}
              max={colorRampMax}
              minSliderBound={dataset?.getFeatureData(featureName)?.min}
              maxSliderBound={dataset?.getFeatureData(featureName)?.max}
              onChange={function (min: number, max: number): void {
                setColorRampMin(min);
                setColorRampMax(max);
              }}
              disabled={disableUi}
            />
            <div>
              <Checkbox
                checked={isColorRampRangeLocked}
                onChange={() => {
                  // Invert lock on range
                  setIsColorRampRangeLocked(!isColorRampRangeLocked);
                }}
              >
                Keep range between datasets
              </Checkbox>
            </div>
          </div>
        </div>

        {/* Organize the main content areas */}
        <div className={styles.contentPanels}>
          <div className={styles.canvasPanel}>
            {/** Canvas */}
            <HoverTooltip
              tooltipContent={
                <>
                  <p>Track ID: {lastHoveredId && dataset?.getTrackId(lastHoveredId)}</p>
                  <p>Feature: {lastHoveredId && getFeatureValue(lastHoveredId)}</p>
                </>
              }
              disabled={!showHoveredId}
            >
              <CanvasWrapper
                canv={canv}
                dataset={dataset}
                showTrackPath={showTrackPath}
                outOfRangeDrawSettings={outOfRangeDrawSettings}
                outlierDrawSettings={outlierDrawSettings}
                colorRamp={colorRampData.get(colorRampKey)?.colorRamp!}
                colorRampMin={colorRampMin}
                colorRampMax={colorRampMax}
                selectedTrack={selectedTrack}
                onTrackClicked={(track) => {
                  setFindTrackInput("");
                  setSelectedTrack(track);
                }}
                onMouseHover={(id: number): void => {
                  const isObject = id !== BACKGROUND_ID;
                  setShowHoveredId(isObject);
                  if (isObject) {
                    setLastHoveredId(id);
                  }
                }}
                onMouseLeave={() => setShowHoveredId(false)}
              />
            </HoverTooltip>

            {/** Time Control Bar */}
            <div className={styles.timeControls}>
              {timeControls.isPlaying() ? (
                // Swap between play and pause button
                <IconButton
                  type="outlined"
                  disabled={disableTimeControlsUi}
                  onClick={() => timeControls.handlePauseButtonClick()}
                >
                  <PauseOutlined />
                </IconButton>
              ) : (
                <IconButton
                  disabled={disableTimeControlsUi}
                  onClick={() => timeControls.handlePlayButtonClick()}
                  type="outlined"
                >
                  <CaretRightOutlined />
                </IconButton>
              )}

              <div className={styles.timeSliderContainer}>
                <Slider
                  min={0}
                  max={dataset ? dataset.numberOfFrames - 1 : 0}
                  disabled={disableTimeControlsUi}
                  value={frameInput}
                  onChange={(value) => {
                    setFrameInput(value);
                  }}
                />
              </div>

              <IconButton
                disabled={disableTimeControlsUi}
                onClick={() => timeControls.handleFrameAdvance(-1)}
                type="outlined"
              >
                <StepBackwardFilled />
              </IconButton>
              <IconButton
                disabled={disableTimeControlsUi}
                onClick={() => timeControls.handleFrameAdvance(1)}
                type="outlined"
              >
                <StepForwardFilled />
              </IconButton>

              <SpinBox
                min={0}
                max={dataset?.numberOfFrames && dataset?.numberOfFrames - 1}
                value={frameInput}
                onChange={setFrame}
                disabled={disableTimeControlsUi}
                wrapIncrement={true}
              />
              <div style={{ display: "flex", flexDirection: "row", alignItems: "center" }}>
                <span className={styles.verticalDivider} style={{ height: "24px", margin: "0 8px" }}></span>
                <div style={{ width: "200px", maxWidth: "60vw" }}>
                  <PlaybackSpeedControl
                    fps={playbackFps}
                    onChange={(fps) => {
                      setPlaybackFps(fps);
                      timeControls.setPlaybackFps(fps);
                    }}
                    disabled={disableTimeControlsUi}
                  />
                </div>
              </div>
            </div>
          </div>

          <div className={styles.plotPanel}>
            <Divider orientationMargin={0} />
            <div>
              <div className={styles.trackTitleBar}>
                <h2>Plot</h2>

                <div className={styles.trackSearch}>
                  <h3>Search</h3>
                  <Input
                    type="number"
                    value={findTrackInput}
                    size="small"
                    placeholder="Track ID..."
                    disabled={disableUi}
                    onChange={(event) => {
                      setFindTrackInput(event.target.value);
                    }}
                  />
                  <IconButton
                    disabled={disableUi}
                    onClick={async () => {
                      await findTrack(parseInt(findTrackInput, 10));
                    }}
                  >
                    <SearchOutlined />
                  </IconButton>
                </div>
              </div>
              <PlotWrapper
                frame={currentFrame}
                dataset={dataset}
                featureName={featureName}
                selectedTrack={selectedTrack}
              />
            </div>
            <Divider orientationMargin={0} />
            <div>
              <h2>Viewer settings</h2>
              <div style={{ display: "flex", flexDirection: "column", gap: "5px" }}>
                <DrawModeDropdown
                  label="Values outside of range"
                  selected={outOfRangeDrawSettings.mode}
                  color={outOfRangeDrawSettings.color}
                  onChange={(mode: DrawMode, color: Color) => {
                    setoutOfRangeDrawSettings({ mode, color });
                  }}
                />
                <DrawModeDropdown
                  label="Outliers"
                  selected={outlierDrawSettings.mode}
                  color={outlierDrawSettings.color}
                  onChange={(mode: DrawMode, color: Color) => {
                    setOutlierDrawSettings({ mode, color });
                  }}
                />
                <Checkbox
                  type="checkbox"
                  checked={showTrackPath}
                  onChange={() => {
                    setShowTrackPath(!showTrackPath);
                  }}
                >
                  Show track path
                </Checkbox>
              </div>
            </div>
          </div>
        </div>
      </div>
    </AppStyle>
  );
}

export default App;<|MERGE_RESOLUTION|>--- conflicted
+++ resolved
@@ -30,13 +30,9 @@
 import HoverTooltip from "./components/HoverTooltip";
 import Export from "./components/Export";
 import DrawModeDropdown from "./components/DrawModeDropdown";
-<<<<<<< HEAD
-import PlaybackSpeedControl from "./components/PlaybackSpeedControl";
-=======
 import CanvasWrapper from "./components/CanvasWrapper";
 import LabeledRangeSlider from "./components/LabeledRangeSlider";
 import PlotWrapper from "./components/PlotWrapper";
->>>>>>> 05c64a31
 
 function App(): ReactElement {
   // STATE INITIALIZATION /////////////////////////////////////////////////////////
@@ -114,34 +110,10 @@
   // Update url whenever the viewer settings change
   // (but not while playing/recording for performance reasons)
   useEffect(() => {
-<<<<<<< HEAD
-    // TODO: This is getting larger... ColorizeCanvas needs to be refactored to take
-    // all of these in as props.
-    // Note: Selected track, frame number, etc. are not updated here.
-    // Those operations are async, and need to complete before a state update to be
-    // rendered correctly.
-    canv.setShowTrackPath(showTrackPath);
-
-    canv.setOutOfRangeDrawMode(outOfRangeDrawSettings.mode, outOfRangeDrawSettings.color);
-    canv.setOutlierDrawMode(outlierDrawSettings.mode, outlierDrawSettings.color);
-
-    canv.setColorRamp(colorRampData.get(colorRampKey)?.colorRamp!); // TODO: Add fallback?
-    canv.setColorMapRangeMin(colorRampMin);
-    canv.setColorMapRangeMax(colorRampMax);
-    canv.setSelectedTrack(selectedTrack);
-    canv.render();
-
-    // update current time in plot
-    plot?.setTime(currentFrame);
-
     if (!timeControls.isPlaying() && !isRecording) {
-      // Do not update URL while playback is happening for performance + UX reasons
-=======
-    if (!timeControls.isPlaying() && !recordingControls.isRecording()) {
->>>>>>> 05c64a31
       urlUtils.updateUrl(getUrlParams());
     }
-  }, [timeControls.isPlaying(), recordingControls.isRecording(), getUrlParams]);
+  }, [timeControls.isPlaying(), isRecording, getUrlParams]);
 
   const setFrame = useCallback(
     async (frame: number) => {
@@ -399,29 +371,6 @@
     setFrame(debouncedFrameInput);
   }, [debouncedFrameInput]);
 
-<<<<<<< HEAD
-  const handleFindTrack = useCallback(async (): Promise<void> => {
-    // Load track value
-    await findTrack(parseInt(findTrackInput, 10));
-  }, [findTrackInput, findTrack]);
-
-  // RECORDING CONTROLS ////////////////////////////////////////////////////
-
-  // Update the callback for TimeControls and RecordingControls if it changes.
-  // TODO: TimeControls and RecordingControls should be refactored into components
-  // and receive setFrame as props.
-  timeControls.setFrameCallback(setFrame);
-
-  const setFrameAndRender = useCallback(
-    async (frame: number) => {
-      await setFrame(frame);
-      canv.render();
-    },
-    [setFrame, canv]
-  );
-
-=======
->>>>>>> 05c64a31
   // RENDERING /////////////////////////////////////////////////////////////
 
   const notificationConfig: NotificationConfig = {
@@ -475,17 +424,12 @@
             disabled={disableUi}
             label="Feature"
             selected={featureName}
-<<<<<<< HEAD
             items={getFeatureDropdownData()}
-            onChange={handleFeatureChange}
-=======
-            items={dataset?.featureNames || []}
             onChange={(value) => {
               if (value !== featureName && dataset) {
                 updateFeature(dataset, value);
               }
             }}
->>>>>>> 05c64a31
           />
 
           <ColorRampDropdown selected={colorRampKey} onChange={(name) => setColorRampKey(name)} disabled={disableUi} />
@@ -497,11 +441,6 @@
           </Button>
           <Export
             totalFrames={dataset?.numberOfFrames || 0}
-<<<<<<< HEAD
-            setFrame={setFrameAndRender}
-            getCanvas={() => {
-              return canv.domElement;
-=======
             setFrame={setFrame}
             currentFrame={currentFrame}
             startRecording={(options: Partial<RecordingOptions>) => {
@@ -510,7 +449,6 @@
                 canv.render();
               };
               recordingControls.start(setFrameAndRender, getCanvasImageAsUrl, options);
->>>>>>> 05c64a31
             }}
             // Stop playback when exporting
             onClick={() => timeControls.handlePauseButtonClick()}
