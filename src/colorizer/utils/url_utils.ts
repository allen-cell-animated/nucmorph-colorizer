// Typescript doesn't recognize RequestInit

/* global RequestInit */
<<<<<<< HEAD
import { Color, ColorRepresentation, HexColorString } from "three";
=======
import { Color, ColorRepresentation } from "three";
>>>>>>> d393e7e5

import { MAX_FEATURE_CATEGORIES } from "../../constants";
import {
  DEFAULT_CATEGORICAL_PALETTES,
  DEFAULT_CATEGORICAL_PALETTE_ID,
  getKeyFromPalette,
} from "../colors/categorical_palettes";
import {
  DrawSettings,
  FeatureThreshold,
  ThresholdType,
  ViewerConfig,
  defaultViewerConfig,
  isDrawMode,
  isThresholdCategorical,
} from "../types";
import { numberToStringDecimal } from "./math_utils";

enum UrlParam {
  TRACK = "track",
  DATASET = "dataset",
  FEATURE = "feature",
  TIME = "t",
  COLLECTION = "collection",
  THRESHOLDS = "filters",
  RANGE = "range",
  COLOR_RAMP = "color",
  COLOR_RAMP_REVERSED_SUFFIX = "!",
  PALETTE = "palette",
  PALETTE_KEY = "palette-key",
  BACKDROP_KEY = "bg-key",
  BACKDROP_BRIGHTNESS = "bg-brightness",
  BACKDROP_SATURATION = "bg-sat",
  FOREGROUND_ALPHA = "fg-alpha",
  OUTLIER_MODE = "outlier-mode",
  OUTLIER_COLOR = "outlier-color",
  FILTERED_MODE = "filter-mode",
  FILTERED_COLOR = "filter-color",
  SHOW_PATH = "path",
  SHOW_SCALEBAR = "scalebar",
  SHOW_TIMESTAMP = "timestamp",
  KEEP_RANGE = "keep-range",
}

const ALLEN_FILE_PREFIX = "/allen/";
const ALLEN_PREFIX_TO_HTTPS: Record<string, string> = {
  "/allen/aics/assay-dev": "https://dev-aics-dtp-001.int.allencell.org/assay-dev",
  "/allen/aics/microscopy": "https://dev-aics-dtp-001.int.allencell.org/microscopy",
};

export type UrlParams = {
  collection: string;
  dataset: string;
  feature: string;
  track: number;
  time: number;
  thresholds: FeatureThreshold[];
  range: [number, number];
  colorRampKey: string | null;
  colorRampReversed: boolean | null;
  categoricalPalette: Color[];
  config: Partial<ViewerConfig>;
  selectedBackdropKey: string | null;
};

export const DEFAULT_FETCH_TIMEOUT_MS = 2000;

/**
 * Initiates a fetch request with a given timeout, returning a promise that will reject if the timeout is reached.
 * @param url fetch request URL
 * @param timeoutMs timeout before the request should fail, in milliseconds. Defaults to `DEFAULT_FETCH_TIMEOUT_MS`.
 * @param options additional
 * @returns a Response promise, as returned by `fetch(url, options)`. The promise will reject if the timeout is exceeded.
 */
export function fetchWithTimeout(
  url: string,
  timeoutMs: number = DEFAULT_FETCH_TIMEOUT_MS,
  options?: RequestInit
): Promise<Response> {
  const fetchPromise = fetch(url, { signal: AbortSignal.timeout(timeoutMs), ...options });
  return fetchPromise;
}

/**
 * Serializes the threshold into a string that can be used as a URL parameter.
 *
 * @param threshold FeatureThreshold to serialize.
 * @returns A string representing the threshold.
 * - For numeric features, the threshold is serialized as `featureName:unit:min:max`.
 * - For categorical features, the threshold is serialized as `featureName:unit:selected_hex`,
 * where `selected_hex` is the hex form of a binary number representing what categories are selected.
 *
 * The i-th place of the binary number is `1` if the i-th category in the feature's category list is enabled.
 *
 * ex: If there are five categories and the first and third categories are enabled,
 * then `threshold.enabledCategories=[true, false, true, false, false]`.
 * The binary representation is `00101`, which is `0x05` in hex.
 */
function serializeThreshold(threshold: FeatureThreshold): string {
  // featureName + units are encoded in case it contains special characters (":" or ",").
  // TODO: remove once feature keys are implemented.
  const featureName = encodeURIComponent(threshold.featureName);
  const featureUnit = encodeURIComponent(threshold.units);

  // TODO: Are there better characters I can be using here? ":" and "," take up
  // more space in the URL. -> once features are converted to use keys, use "-" as a separator here? "|"?
  if (isThresholdCategorical(threshold)) {
    // Interpret the selected categories as binary digits, then convert to a hex string.
    let selectedBinary = 0;
    for (let i = 0; i < threshold.enabledCategories.length; i++) {
      selectedBinary |= (threshold.enabledCategories[i] ? 1 : 0) << i;
    }
    const selectedHex = selectedBinary.toString(16);
    return `${featureName}:${featureUnit}:${selectedHex}`;
  } else {
    // Numeric feature
    const min = numberToStringDecimal(threshold.min, 3);
    const max = numberToStringDecimal(threshold.max, 3);
    return `${featureName}:${featureUnit}:${min}:${max}`;
  }
}

/**
 * Deserializes a single threshold string into a FeatureThreshold object.
 * @param thresholdString Threshold string to parse.
 * @returns
 * - A FeatureThreshold object if the string was successfully parsed.
 * - `undefined` if the string could not be parsed.
 */
function deserializeThreshold(thresholdString: string): FeatureThreshold | undefined {
  const [featureName, featureUnit, ...selection] = thresholdString.split(":");
  if (featureName === undefined || featureUnit === undefined) {
    console.warn(
      "url_utils.deserializeThreshold: Could not parse threshold string: '" +
        thresholdString +
        "'; feature name and/or units missing."
    );
    return undefined;
  }
  let threshold: FeatureThreshold;
  if (selection.length === 1) {
    // Feature is a category
    const enabledCategories = [];
    const selectedHex = selection[0];
    const selectedBinary = parseInt(selectedHex, 16);
    for (let i = 0; i < MAX_FEATURE_CATEGORIES; i++) {
      enabledCategories.push((selectedBinary & (1 << i)) !== 0);
    }
    threshold = {
      featureName: decodeURIComponent(featureName),
      units: decodeURIComponent(featureUnit),
      type: ThresholdType.CATEGORICAL,
      enabledCategories,
    };
  } else if (selection.length === 2) {
    // Feature is numeric and a range.
    threshold = {
      featureName: decodeURIComponent(featureName),
      units: decodeURIComponent(featureUnit),
      type: ThresholdType.NUMERIC,
      min: parseFloat(selection[0]),
      max: parseFloat(selection[1]),
    };
    // Enforce min/max ordering
    if (threshold.min > threshold.max) {
      threshold = { ...threshold, min: threshold.max, max: threshold.min };
    }
  } else {
    // Unknown parameters but we can still make a dummy threshold with the name + unit
    console.warn(
      `url_utils.deserializeThreshold: invalid threshold '${thresholdString}' has too many or too few parameters.`
    );
    threshold = {
      featureName: decodeURIComponent(featureName),
      units: decodeURIComponent(featureUnit),
      type: ThresholdType.NUMERIC,
      min: NaN,
      max: NaN,
    };
  }
  return threshold;
}

function serializeThresholds(thresholds: FeatureThreshold[]): string {
  return thresholds.map(serializeThreshold).join(",");
}

function deserializeThresholds(thresholds: string | null): FeatureThreshold[] | undefined {
  if (!thresholds) {
    return undefined;
  }
  return thresholds.split(",").reduce((acc, thresholdString) => {
    const thresholdOrUndefined = deserializeThreshold(thresholdString);
    if (thresholdOrUndefined) {
      acc.push(thresholdOrUndefined);
    }
    return acc;
  }, [] as FeatureThreshold[]);
}

/**
 * If the boolean parameter is defined, serializes it as a string and adds it to the parameters array.
 */
function tryAddBooleanParam(parameters: string[], value: boolean | undefined, key: string): void {
  if (value !== undefined) {
    parameters.push(`${key}=${value ? "1" : "0"}`);
  }
}

function serializeViewerConfig(config: Partial<ViewerConfig>): string[] {
  let parameters: string[] = [];
  // Backdrop
  if (config.backdropSaturation !== undefined) {
    parameters.push(`${UrlParam.BACKDROP_SATURATION}=${config.backdropSaturation}`);
  }
  if (config.backdropBrightness !== undefined) {
    config.backdropBrightness && parameters.push(`${UrlParam.BACKDROP_BRIGHTNESS}=${config.backdropBrightness}`);
  }

  // Foreground
  if (config.objectOpacity !== undefined) {
    parameters.push(`${UrlParam.FOREGROUND_ALPHA}=${config.objectOpacity}`);
  }

  // Outlier + filter colors
  if (config.outlierDrawSettings) {
    parameters.push(`${UrlParam.OUTLIER_COLOR}=${config.outlierDrawSettings.color.getHexString()}`);
    parameters.push(`${UrlParam.OUTLIER_MODE}=${config.outlierDrawSettings.mode}`);
  }
  if (config.outOfRangeDrawSettings) {
    parameters.push(`${UrlParam.FILTERED_COLOR}=${config.outOfRangeDrawSettings.color.getHexString()}`);
    parameters.push(`${UrlParam.FILTERED_MODE}=${config.outOfRangeDrawSettings.mode}`);
  }

  // TODO: This won't save if these are hidden
  tryAddBooleanParam(parameters, config.showScaleBar, UrlParam.SHOW_SCALEBAR);
  tryAddBooleanParam(parameters, config.showTimestamp, UrlParam.SHOW_TIMESTAMP);
  tryAddBooleanParam(parameters, config.showTrackPath, UrlParam.SHOW_PATH);
  tryAddBooleanParam(parameters, config.keepRangeBetweenDatasets, UrlParam.KEEP_RANGE);

  return parameters;
}

function isHexColor(value: string | null): value is HexColorString {
  const hexRegex = /^#([0-9a-f]{3}){1,2}$/;
  return value !== null && hexRegex.test(value);
}

function parseDrawSettings(color: string | null, mode: string | null, defaultSettings: DrawSettings): DrawSettings {
  const modeInt = parseInt(mode || "-1", 10);
  const hexColor = "#" + color;
  return {
    color: isHexColor(hexColor) ? new Color(hexColor) : defaultSettings.color,
    mode: mode && isDrawMode(modeInt) ? modeInt : defaultSettings.mode,
  };
}

function getBooleanParam(value: string | null): boolean | undefined {
  if (value === null) {
    return undefined;
  }
  return value === "1";
}

function deserializeViewerConfig(params: URLSearchParams): Partial<ViewerConfig> | undefined {
  const newConfig: Partial<ViewerConfig> = {};
  if (params.get(UrlParam.BACKDROP_SATURATION)) {
    newConfig.backdropSaturation = parseInt(params.get(UrlParam.BACKDROP_SATURATION)!, 10);
  }
  if (params.get(UrlParam.BACKDROP_BRIGHTNESS)) {
    newConfig.backdropBrightness = parseInt(params.get(UrlParam.BACKDROP_BRIGHTNESS)!, 10);
  }
  if (params.get(UrlParam.FOREGROUND_ALPHA)) {
    newConfig.objectOpacity = parseInt(params.get(UrlParam.FOREGROUND_ALPHA)!, 10);
  }
  if (params.get(UrlParam.OUTLIER_COLOR) || params.get(UrlParam.OUTLIER_MODE)) {
    const defaultSettings = defaultViewerConfig.outlierDrawSettings;
    newConfig.outlierDrawSettings = parseDrawSettings(
      params.get(UrlParam.OUTLIER_COLOR),
      params.get(UrlParam.OUTLIER_MODE),
      defaultSettings
    );
  }
  if (params.get(UrlParam.FILTERED_COLOR) || params.get(UrlParam.FILTERED_MODE)) {
    const defaultSettings = defaultViewerConfig.outOfRangeDrawSettings;
    newConfig.outOfRangeDrawSettings = parseDrawSettings(
      params.get(UrlParam.FILTERED_COLOR),
      params.get(UrlParam.FILTERED_MODE),
      defaultSettings
    );
  }

  newConfig.showScaleBar = getBooleanParam(params.get(UrlParam.SHOW_SCALEBAR));
  newConfig.showTimestamp = getBooleanParam(params.get(UrlParam.SHOW_TIMESTAMP));
  newConfig.showTrackPath = getBooleanParam(params.get(UrlParam.SHOW_PATH));
  newConfig.keepRangeBetweenDatasets = getBooleanParam(params.get(UrlParam.KEEP_RANGE));

  const finalConfig = removeUndefinedProperties(newConfig);
  return Object.keys(finalConfig).length === 0 ? undefined : finalConfig;
}

/**
 * Creates a url query string from parameters that can be appended onto the base URL.
 *
 * @param state: An object matching any of the properties of `UrlParams`.
 * - `collection`: string path to the collection. Ignores paths matching the default collection address.
 * - `dataset`: string name or URL of the dataset.
 * - `feature`: string name of the feature.
 * - `track`: integer track number.
 * - `time`: integer frame number.
 * - `thresholds`: array of feature threshold.
 * - `range`: array of two numbers, representing the min and max of the color map range.
 * - `colorRampKey`: the key of the current color map.
 * - `colorRampReversed`: boolean, whether the color map is reversed.
 * - `categoricalPalette`: an array of (three.js) Color objects representing the current color palette to use.
 *
 * @returns
 * - If no parameters are present or valid, returns an empty string.
 * - Else, returns a string of URL parameters that can be appended to the URL directly (ex: `?collection=<some_url>&time=23`).
 */
export function paramsToUrlQueryString(state: Partial<UrlParams>): string {
  // Get parameters, ignoring null/empty values
  const includedParameters: string[] = [];

  if (state.collection) {
    includedParameters.push(`${UrlParam.COLLECTION}=${encodeURIComponent(state.collection)}`);
  }
  if (state.dataset) {
    includedParameters.push(`${UrlParam.DATASET}=${encodeURIComponent(state.dataset)}`);
  }
  if (state.feature) {
    includedParameters.push(`${UrlParam.FEATURE}=${encodeURIComponent(state.feature)}`);
  }
  if (state.track !== undefined) {
    includedParameters.push(`${UrlParam.TRACK}=${state.track}`);
  }
  if (state.time !== undefined) {
    includedParameters.push(`${UrlParam.TIME}=${state.time}`);
  }
  if (state.thresholds && state.thresholds.length > 0) {
    includedParameters.push(`${UrlParam.THRESHOLDS}=${encodeURIComponent(serializeThresholds(state.thresholds))}`);
  }
  if (state.range && state.range.length === 2) {
    const rangeString = `${numberToStringDecimal(state.range[0], 3)},${numberToStringDecimal(state.range[1], 3)}`;
    includedParameters.push(`${UrlParam.RANGE}=${encodeURIComponent(rangeString)}`);
  }
  if (state.colorRampKey) {
    if (state.colorRampReversed) {
      includedParameters.push(
        `${UrlParam.COLOR_RAMP}=${encodeURIComponent(state.colorRampKey + UrlParam.COLOR_RAMP_REVERSED_SUFFIX)}`
      );
    } else {
      includedParameters.push(`${UrlParam.COLOR_RAMP}=${encodeURIComponent(state.colorRampKey)}`);
    }
  }
  if (state.categoricalPalette) {
    const key = getKeyFromPalette(state.categoricalPalette);
    if (key !== null) {
      includedParameters.push(`${UrlParam.PALETTE_KEY}=${key}`);
    } else {
      // Save the hex color stops as a string separated by dashes.
      // TODO: Save only the edited colors to shorten URL.
      const stops = state.categoricalPalette.map((color: Color) => {
        return color.getHexString();
      });
      includedParameters.push(`${UrlParam.PALETTE}=${stops.join("-")}`);
    }
  }
  if (state.config) {
    includedParameters.push(...serializeViewerConfig(state.config));
  }
  if (state.selectedBackdropKey) {
    includedParameters.push(`${UrlParam.BACKDROP_KEY}=${encodeURIComponent(state.selectedBackdropKey)}`);
  }

  // If parameters present, join with URL syntax and push into the URL
  return includedParameters.length > 0 ? "?" + includedParameters.join("&") : "";
}

/**
 * Replaces the current URL in the browser history with a new one, made by appending
 * the urlParams to the base URL.
 * @param urlParams A string of parameters that can be appended to the base URL.
 */
export function updateUrl(urlParams: string): void {
  // Use replaceState rather than pushState, because otherwise every frame will be a unique
  // URL in the browser history
  window.history.replaceState(null, document.title, urlParams);
}

/**
 * Returns if a string is a URL where resources can be fetched from, rather than just a
 * string name.
 * @param input String to be checked.
 * @returns True if a string is a web resource `http(s)://` or an internal resource `//`.
 */
export function isUrl(input: string | null): boolean {
  // Check for strings that start with http(s):// or a double-slash (//).
  return input !== null && (/^http(s)*:\/\//.test(input) || /^\/\//.test(input));
}

/**
 * Normalizes a file path to use only single forward slashes. Replaces
 * backwards slashes with forward slashes, and removes double slashes.
 */
function normalizeFilePathSlashes(input: string): string {
  // Replace all backslashes with forward slashes
  input = input.replaceAll("\\", "/");
  // Replace double slashes with single
  input = input.replaceAll("//", "/");
  return input;
}

/**
 * Returns whether the input string is a path to an Allen file server resource.
 * Matches any path that starts with `/allen/`, normalizing for backwards and double slashes.
 */
export function isAllenPath(input: string): boolean {
  return normalizeFilePathSlashes(input).startsWith(ALLEN_FILE_PREFIX);
}

/**
 * Attempts to convert an Allen path to an HTTPS resource path.
 * @returns Returns null if the path was not recognized or could not be converted,
 * otherwise, returns an HTTPS resource path.
 */
export function convertAllenPathToHttps(input: string): string | null {
  input = normalizeFilePathSlashes(input);
  for (const prefix of Object.keys(ALLEN_PREFIX_TO_HTTPS)) {
    if (input.startsWith(prefix)) {
      return input.replace(prefix, ALLEN_PREFIX_TO_HTTPS[prefix]);
    }
  }
  return null;
}

/**
 * Decodes strings using `decodeURIComponent`, handling null inputs.
 */
function decodePossiblyNullString(input: string | null): string | null {
  return input === null ? null : decodeURIComponent(input);
}

/**
 * Returns whether the input string is a path to a .json file.
 * @param path The string path to test.
 * @returns true if input ends in `.json`.
 */
export function isJson(path: string): boolean {
  return /.json$/.test(path);
}

/**
 * Removes trailing slashes and whitespace from a path or url string.
 * @param input the string to be formatted.
 * @returns the string, but with trailing slashes and whitespace at the beginning or end removed.
 */
export function formatPath(input: string): string {
  input = input.trim();
  if (input.charAt(input.length - 1) === "/") {
    input = input.slice(0, input.length - 1);
  }
  return input.trim();
}

/**
 * Loads parameters from the current window URL.
 * @returns An object with a dataset, feature, track, and time parameters.
 * A parameter is `undefined` if it was not found in the URL, or if
 * it could not be parsed.
 */
export function loadParamsFromUrl(): Partial<UrlParams> {
  // Get params from URL and load, with default fallbacks.
  const queryString = window.location.search;
  return loadParamsFromUrlQueryString(queryString);
}

/**
 * Returns a copy of an object where any properties with a value of `undefined`
 * are not included.
 */
function removeUndefinedProperties<T>(object: T): Partial<T> {
  const ret: Partial<T> = {};
  for (const key in object) {
    if (object[key] !== undefined) {
      ret[key] = object[key];
    }
  }
  return ret;
}

/**
 * Loads parameters from the query string of a URL.
 * @param queryString A URL query string, as from `window.location.search`.
 * @returns A partial UrlParams object with values loaded from the queryString.
 * Enforces min/max ordering for thresholds and range.
 */
export function loadParamsFromUrlQueryString(queryString: string): Partial<UrlParams> {
  // NOTE: URLSearchParams automatically applies one level of URI decoding.
  const urlParams = new URLSearchParams(queryString);

  const base10Radix = 10; // required for parseInt
  const collectionParam = urlParams.get(UrlParam.COLLECTION) ?? undefined;
  const datasetParam = urlParams.get(UrlParam.DATASET) ?? undefined;
  const featureParam = urlParams.get(UrlParam.FEATURE) ?? undefined;
  const trackParam = urlParams.get(UrlParam.TRACK) ? parseInt(urlParams.get(UrlParam.TRACK)!, base10Radix) : undefined;
  // This assumes there are no negative timestamps in the dataset
  const timeParam = urlParams.get(UrlParam.TIME) ? parseInt(urlParams.get(UrlParam.TIME)!, base10Radix) : undefined;

  // Parse and validate thresholds
  const thresholdsParam = deserializeThresholds(urlParams.get(UrlParam.THRESHOLDS));

  let rangeParam: [number, number] | undefined = undefined;
  const rawRangeParam = decodePossiblyNullString(urlParams.get(UrlParam.RANGE));
  if (rawRangeParam) {
    const [min, max] = rawRangeParam.split(",");
    rangeParam = [parseFloat(min), parseFloat(max)];
    // Enforce min/max ordering
    if (rangeParam[0] > rangeParam[1]) {
      rangeParam.reverse();
    }
  }

  const colorRampRawParam = urlParams.get(UrlParam.COLOR_RAMP);
  let colorRampParam: string | undefined = colorRampRawParam || undefined;
  let colorRampReversedParam: boolean | undefined = undefined;
  //  Color ramps are marked as reversed by adding ! to the end of the key
  if (
    colorRampRawParam &&
    colorRampRawParam.charAt(colorRampRawParam.length - 1) === UrlParam.COLOR_RAMP_REVERSED_SUFFIX
  ) {
    colorRampReversedParam = true;
    colorRampParam = colorRampRawParam.slice(0, -1);
  }

  // Parse palette data
  const paletteKeyParam = urlParams.get(UrlParam.PALETTE_KEY);
  const paletteStringParam = urlParams.get(UrlParam.PALETTE);
  const defaultPalette = DEFAULT_CATEGORICAL_PALETTES.get(DEFAULT_CATEGORICAL_PALETTE_ID)!;

  let categoricalPalette: Color[] | undefined = undefined;
  if (paletteKeyParam) {
    // Use key if provided
    categoricalPalette = DEFAULT_CATEGORICAL_PALETTES.get(paletteKeyParam)?.colors || defaultPalette.colors;
  } else if (paletteStringParam) {
    // Parse into color objects
    const hexColors: ColorRepresentation[] = paletteStringParam
      .split("-")
      .map((hex) => "#" + hex) as ColorRepresentation[];
    if (hexColors.length < MAX_FEATURE_CATEGORIES) {
      // backfill extra colors to meet max length using default palette
      hexColors.push(...defaultPalette.colorStops.slice(hexColors.length));
    }
    categoricalPalette = hexColors.map((hex) => new Color(hex));
  }

  const config = deserializeViewerConfig(urlParams);
  const selectedBackdropKey = decodePossiblyNullString(urlParams.get(UrlParam.BACKDROP_KEY)) ?? undefined;

  // Remove undefined entries from the object for a cleaner return value
  return removeUndefinedProperties({
    collection: collectionParam,
    dataset: datasetParam,
    feature: featureParam,
    track: trackParam,
    time: timeParam,
    thresholds: thresholdsParam,
    range: rangeParam,
    colorRampKey: colorRampParam,
    colorRampReversed: colorRampReversedParam,
    categoricalPalette,
    config,
    selectedBackdropKey,
  });
}<|MERGE_RESOLUTION|>--- conflicted
+++ resolved
@@ -1,26 +1,22 @@
 // Typescript doesn't recognize RequestInit
 
 /* global RequestInit */
-<<<<<<< HEAD
 import { Color, ColorRepresentation, HexColorString } from "three";
-=======
-import { Color, ColorRepresentation } from "three";
->>>>>>> d393e7e5
 
 import { MAX_FEATURE_CATEGORIES } from "../../constants";
 import {
+  DEFAULT_CATEGORICAL_PALETTE_ID,
   DEFAULT_CATEGORICAL_PALETTES,
-  DEFAULT_CATEGORICAL_PALETTE_ID,
   getKeyFromPalette,
 } from "../colors/categorical_palettes";
 import {
+  defaultViewerConfig,
   DrawSettings,
   FeatureThreshold,
+  isDrawMode,
+  isThresholdCategorical,
   ThresholdType,
   ViewerConfig,
-  defaultViewerConfig,
-  isDrawMode,
-  isThresholdCategorical,
 } from "../types";
 import { numberToStringDecimal } from "./math_utils";
 
