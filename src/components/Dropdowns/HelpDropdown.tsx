--- conflicted
+++ resolved
@@ -4,12 +4,7 @@
 import { VisuallyHidden } from "../../styles/utils";
 
 import AccessibleDropdown from "./AccessibleDropdown";
-<<<<<<< HEAD
-import DropdownItem from "./DropdownItem";
 import DropdownItemList from "./DropdownItemList";
-=======
-import { DropdownItemList } from "./DropdownItem";
->>>>>>> c4a115b2
 
 const StyledLink = styled.a`
   border-radius: 4px;
