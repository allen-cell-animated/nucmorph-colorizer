{
  "frames": ["frame_0.png", "frame_1.png", "frame_2.png", "frame_3.png", "frame_4.png"],
  "features": {
<<<<<<< HEAD
    "Continuous Feature": "feature_0.json",
    "Discrete Feature": "feature_1.json",
    "Categorical Feature (5)": "feature_2.json",
    "Categorical Feature (9)": "feature_2.json",
    "Categorical Feature (12)": "feature_2.json"
=======
    "Continuous Feature": { "data": "feature_0.json", "units": "°F", "type": "continuous" },
    "Discrete Feature": { "data": "feature_1.json", "units": "nodes", "type": "discrete" },
    "Categorical Feature": {
      "data": "feature_2.json",
      "type": "categorical",
      "categories": ["Spicy", "Sour", "Bitter", "Sweet", "Dry"]
    }
>>>>>>> 0b908d58
  },
  "bounds": "bounds.json",
  "times": "times.json",
  "tracks": "tracks.json",
  "centroids": "centroids.json",
<<<<<<< HEAD
  "outliers": "outliers.json",
  "featureMetadata": {
    "Continuous Feature": {
      "units": "°F",
      "type": "continuous"
    },
    "Discrete Feature": {
      "units": "nodes",
      "type": "discrete"
    },
    "Categorical Feature (5)": {
      "type": "categorical",
      "categories": ["Spicy", "Sour", "Bitter", "Sweet", "Dry"]
    },
    "Categorical Feature (9)": {
      "type": "categorical",
      "categories": ["Spicy", "Sour", "Bitter", "Sweet", "Dry", "Chewy", "Umami", "Salty", "Crispy"]
    },
    "Categorical Feature (12)": {
      "type": "categorical",
      "categories": [
        "AAAAAAAAAAAA",
        "BBBBBBBBBBBB",
        "CCCCCCCCCCCC",
        "DDDDDDDDDDDD",
        "EEEEEEEEEEEE",
        "FFFFFFFFFFFF",
        "GGGGGGGGGGGG",
        "HHHHHHHHHHHH",
        "IIIIIIIIIIII",
        "JJJJJJJJJJJJ",
        "KKKKKKKKKKKK",
        "LLLLLLLLLLLL"
      ]
    }
  }
=======
  "outliers": "outliers.json"
>>>>>>> 0b908d58
}<|MERGE_RESOLUTION|>--- conflicted
+++ resolved
@@ -1,46 +1,20 @@
 {
   "frames": ["frame_0.png", "frame_1.png", "frame_2.png", "frame_3.png", "frame_4.png"],
   "features": {
-<<<<<<< HEAD
-    "Continuous Feature": "feature_0.json",
-    "Discrete Feature": "feature_1.json",
-    "Categorical Feature (5)": "feature_2.json",
-    "Categorical Feature (9)": "feature_2.json",
-    "Categorical Feature (12)": "feature_2.json"
-=======
     "Continuous Feature": { "data": "feature_0.json", "units": "°F", "type": "continuous" },
     "Discrete Feature": { "data": "feature_1.json", "units": "nodes", "type": "discrete" },
-    "Categorical Feature": {
+    "Categorical Feature (5)": {
       "data": "feature_2.json",
-      "type": "categorical",
-      "categories": ["Spicy", "Sour", "Bitter", "Sweet", "Dry"]
-    }
->>>>>>> 0b908d58
-  },
-  "bounds": "bounds.json",
-  "times": "times.json",
-  "tracks": "tracks.json",
-  "centroids": "centroids.json",
-<<<<<<< HEAD
-  "outliers": "outliers.json",
-  "featureMetadata": {
-    "Continuous Feature": {
-      "units": "°F",
-      "type": "continuous"
-    },
-    "Discrete Feature": {
-      "units": "nodes",
-      "type": "discrete"
-    },
-    "Categorical Feature (5)": {
       "type": "categorical",
       "categories": ["Spicy", "Sour", "Bitter", "Sweet", "Dry"]
     },
     "Categorical Feature (9)": {
+      "data": "feature_2.json",
       "type": "categorical",
       "categories": ["Spicy", "Sour", "Bitter", "Sweet", "Dry", "Chewy", "Umami", "Salty", "Crispy"]
     },
     "Categorical Feature (12)": {
+      "data": "feature_2.json",
       "type": "categorical",
       "categories": [
         "AAAAAAAAAAAA",
@@ -57,8 +31,10 @@
         "LLLLLLLLLLLL"
       ]
     }
-  }
-=======
+  },
+  "bounds": "bounds.json",
+  "times": "times.json",
+  "tracks": "tracks.json",
+  "centroids": "centroids.json",
   "outliers": "outliers.json"
->>>>>>> 0b908d58
 }