import {
  BufferAttribute,
  BufferGeometry,
  CanvasTexture,
  Color,
  DataTexture,
  GLSL3,
  Line,
  LineBasicMaterial,
  Mesh,
  OrthographicCamera,
  PlaneGeometry,
  RGBAFormat,
  RGBAIntegerFormat,
  Scene,
  ShaderMaterial,
  Texture,
  Uniform,
  UnsignedByteType,
  Vector2,
  Vector4,
  WebGLRenderer,
  WebGLRenderTarget,
} from "three";

<<<<<<< HEAD
import {
  DEFAULT_CATEGORICAL_PALETTES,
  DEFAULT_CATEGORICAL_PALETTE_ID,
  DEFAULT_COLOR_RAMPS,
  DEFAULT_COLOR_RAMP_ID,
  PaletteData,
} from "../constants";
import CanvasOverlay from "./CanvasUIOverlay";
import ColorRamp from "./ColorRamp";
import Dataset from "./Dataset";
import pickFragmentShader from "./shaders/cellId_RGBA8U.frag";
import vertexShader from "./shaders/colorize.vert";
import fragmentShader from "./shaders/colorize_RGBA8U.frag";
import Track from "./Track";
import { FeatureDataType, FeatureThreshold } from "./types";
import { packDataTexture } from "./utils/texture_utils";
=======
import ColorRamp from "./ColorRamp";
import Dataset from "./Dataset";
import { FeatureDataType } from "./types";
import { packDataTexture } from "./utils/texture_utils";
import vertexShader from "./shaders/colorize.vert";
import fragmentShader from "./shaders/colorize_RGBA8U.frag";
import pickFragmentShader from "./shaders/cellId_RGBA8U.frag";
import Track from "./Track";
import CanvasOverlay from "./CanvasOverlay";
import { FeatureThreshold } from "./types";
import { MAX_FEATURE_CATEGORIES } from "../constants";
>>>>>>> 7a88d65f

const BACKGROUND_COLOR_DEFAULT = 0xf7f7f7;
export const OUTLIER_COLOR_DEFAULT = 0xc0c0c0;
export const OUT_OF_RANGE_COLOR_DEFAULT = 0xdddddd;
const SELECTED_COLOR_DEFAULT = 0xff00ff;
export const BACKGROUND_ID = -1;

// MUST be synchronized with the DRAW_MODE_* constants in `colorize_RGBA8U.frag`!
/** Draw options for object types. */
export enum DrawMode {
  /** Hide this object type. */
  HIDE = 0,
  /** Use a solid color for this object type. */
  USE_COLOR = 1,
}

type ColorizeUniformTypes = {
  /** Scales from canvas coordinates to frame coordinates. */
  canvasToFrameScale: Vector2;
  frame: Texture;
  featureData: Texture;
  outlierData: Texture;
  inRangeIds: Texture;
  featureColorRampMin: number;
  featureColorRampMax: number;
  overlay: Texture;
  objectOpacity: number;
  backdrop: Texture;
  backdropBrightness: number;
  backdropSaturation: number;
  colorRamp: Texture;
  backgroundColor: Color;
  outlierColor: Color;
  outOfRangeColor: Color;
  highlightedId: number;
  hideOutOfRange: boolean;
  outlierDrawMode: number;
  outOfRangeDrawMode: number;
};

type ColorizeUniforms = { [K in keyof ColorizeUniformTypes]: Uniform<ColorizeUniformTypes[K]> };

const getDefaultUniforms = (): ColorizeUniforms => {
  const emptyFrame = new DataTexture(new Uint8Array([0, 0, 0, 0]), 1, 1, RGBAIntegerFormat, UnsignedByteType);
  emptyFrame.internalFormat = "RGBA8UI";
  emptyFrame.needsUpdate = true;
  const emptyFeature = packDataTexture([0], FeatureDataType.F32);
  const emptyOutliers = packDataTexture([0], FeatureDataType.U8);
  const emptyInRangeIds = packDataTexture([0], FeatureDataType.U8);
  const emptyColorRamp = new ColorRamp(["black"]).texture;
  const emptyOverlay = new DataTexture(new Uint8Array([0, 0, 0, 0]), 1, 1, RGBAFormat, UnsignedByteType);
  const emptyBackdrop = new DataTexture(new Uint8Array([1, 0, 0, 0]), 1, 1, RGBAFormat, UnsignedByteType);

  return {
    canvasToFrameScale: new Uniform(new Vector2(1, 1)),
    frame: new Uniform(emptyFrame),
    featureData: new Uniform(emptyFeature),
    outlierData: new Uniform(emptyOutliers),
    inRangeIds: new Uniform(emptyInRangeIds),
    overlay: new Uniform(emptyOverlay),
    objectOpacity: new Uniform(1.0),
    backdrop: new Uniform(emptyBackdrop),
    backdropBrightness: new Uniform(0.75),
    backdropSaturation: new Uniform(1.0),
    featureColorRampMin: new Uniform(0),
    featureColorRampMax: new Uniform(1),
    colorRamp: new Uniform(emptyColorRamp),
    highlightedId: new Uniform(-1),
    hideOutOfRange: new Uniform(false),
    backgroundColor: new Uniform(new Color(BACKGROUND_COLOR_DEFAULT)),
    outlierColor: new Uniform(new Color(OUTLIER_COLOR_DEFAULT)),
    outOfRangeColor: new Uniform(new Color(OUT_OF_RANGE_COLOR_DEFAULT)),
    outlierDrawMode: new Uniform(DrawMode.USE_COLOR),
    outOfRangeDrawMode: new Uniform(DrawMode.USE_COLOR),
  };
};

export default class ColorizeCanvas {
  private geometry: PlaneGeometry;
  private material: ShaderMaterial;
  private pickMaterial: ShaderMaterial;
  private mesh: Mesh;
  private pickMesh: Mesh;

  public overlay: CanvasOverlay;

  // Rendered track line that shows the trajectory of a cell.
  private line: Line;
  private showTrackPath: boolean;

  private showTimestamp: boolean;
  private showScaleBar: boolean;
  private frameToCanvasScale: Vector4;

  private scene: Scene;
  private pickScene: Scene;
  private camera: OrthographicCamera;
  private renderer: WebGLRenderer;
  private pickRenderTarget: WebGLRenderTarget;

  private dataset: Dataset | null;
  private track: Track | null;
  private points: Float32Array;
  private canvasResolution: Vector2 | null;

  private featureName: string | null;
  private backdropKey: string | null;
  private colorRamp: ColorRamp;
  private colorMapRangeMin: number;
  private colorMapRangeMax: number;
  private categoricalPalette: ColorRamp;
  private currentFrame: number;

  constructor() {
    this.geometry = new PlaneGeometry(2, 2);
    this.material = new ShaderMaterial({
      vertexShader,
      fragmentShader,
      uniforms: getDefaultUniforms(),
      depthWrite: false,
      depthTest: false,
      glslVersion: GLSL3,
    });
    this.pickMaterial = new ShaderMaterial({
      vertexShader,
      fragmentShader: pickFragmentShader,
      uniforms: getDefaultUniforms(),
      depthWrite: false,
      depthTest: false,
      glslVersion: GLSL3,
    });
    this.mesh = new Mesh(this.geometry, this.material);
    this.pickMesh = new Mesh(this.geometry, this.pickMaterial);

    this.camera = new OrthographicCamera(-1, 1, 1, -1, 0, 1);
    this.scene = new Scene();
    this.scene.add(this.mesh);
    this.pickScene = new Scene();
    this.pickScene.add(this.pickMesh);

    // Configure lines
    this.points = new Float32Array([0, 0, 0]);

    const lineGeometry = new BufferGeometry();
    lineGeometry.setAttribute("position", new BufferAttribute(this.points, 3));
    const lineMaterial = new LineBasicMaterial({
      color: SELECTED_COLOR_DEFAULT,
      linewidth: 1.0,
    });

    this.line = new Line(lineGeometry, lineMaterial);
    this.scene.add(this.line);

    this.pickRenderTarget = new WebGLRenderTarget(1, 1, {
      depthBuffer: false,
    });
    this.renderer = new WebGLRenderer();
    this.checkPixelRatio();

    this.dataset = null;
    this.canvasResolution = null;
    this.featureName = null;
<<<<<<< HEAD
    this.backdropKey = null;
    this.colorRamp = DEFAULT_COLOR_RAMPS.get(DEFAULT_COLOR_RAMP_ID)!.colorRamp;
    this.categoricalPalette = DEFAULT_CATEGORICAL_PALETTES.get(DEFAULT_CATEGORICAL_PALETTE_ID)!;
=======
    this.colorRamp = new ColorRamp(["black"]);
    this.categoricalPalette = new ColorRamp(["black"]);

>>>>>>> 7a88d65f
    this.track = null;
    this.showTrackPath = false;
    this.colorMapRangeMin = 0;
    this.colorMapRangeMax = 0;
    this.currentFrame = 0;

    this.overlay = new CanvasOverlay();
    this.showScaleBar = false;
    this.showTimestamp = false;
    this.frameToCanvasScale = new Vector4(1, 1, 1, 1);

    this.render = this.render.bind(this);
    this.getCurrentFrame = this.getCurrentFrame.bind(this);
    this.setOutOfRangeDrawMode = this.setOutOfRangeDrawMode.bind(this);
    this.updateScaling = this.updateScaling.bind(this);
  }

  get domElement(): HTMLCanvasElement {
    return this.renderer.domElement;
  }

  private checkPixelRatio(): void {
    if (this.renderer.getPixelRatio() !== window.devicePixelRatio) {
      this.renderer.setPixelRatio(window.devicePixelRatio);
    }
  }

  setSize(width: number, height: number): void {
    this.checkPixelRatio();

    this.renderer.setSize(width, height);
    this.overlay.setSize(width, height);
    // TODO: either make this a 1x1 target and draw it with a new camera every time we pick,
    // or keep it up to date with the canvas on each redraw (and don't draw to it when we pick!)
    this.pickRenderTarget.setSize(width, height);

    this.canvasResolution = new Vector2(width, height);
    if (this.dataset) {
      this.updateScaling(this.dataset.frameResolution, this.canvasResolution);
    }
  }

  private updateScaleBar(): void {
    // Update the scale bar units
    const frameDims = this.dataset?.metadata.frameDims;
    // Ignore cases where dimensions have size 0
    const hasFrameDims = frameDims && frameDims.width !== 0 && frameDims.height !== 0;
    if (this.showScaleBar && hasFrameDims && this.canvasResolution !== null) {
      // `frameDims` are already in the provided unit scaling, so we figure out the current
      // size of the frame relative to the canvas to determine the canvas' width in units.
      // We only consider X scaling here because the scale bar is always horizontal.
      const canvasWidthInUnits = frameDims.width * this.frameToCanvasScale.x;
      const unitsPerScreenPixel = canvasWidthInUnits / this.canvasResolution.x;
      this.overlay.updateScaleBarOptions({ unitsPerScreenPixel, units: frameDims.units, visible: true });
    } else {
      this.overlay.updateScaleBarOptions({ visible: false });
    }
  }

  setScaleBarVisibility(visible: boolean): void {
    this.showScaleBar = visible;
    this.updateScaleBar();
    this.overlay.render();
  }

  private updateTimestamp(): void {
    // Calculate the current time stamp based on the current frame and the frame duration provided
    // by the dataset (optionally, hide the timestamp if the frame duration is not provided).
    // Pass along to the overlay as parameters.
    if (this.showTimestamp && this.dataset) {
      const frameDurationSec = this.dataset.metadata.frameDurationSeconds;
      if (frameDurationSec) {
        const startTimeSec = this.dataset.metadata.startTimeSeconds;
        // Note: there's some semi-redundant information here, since the current timestamp and max
        // timestamp could be calculated from the frame duration if we passed in the current + max
        // frames instead. For now, it's ok to keep those calculations here in ColorizeCanvas so the
        // overlay doesn't need to know frame numbers. The duration + start time are needed for
        // time display calculations, however.
        this.overlay.updateTimestampOptions({
          visible: true,
          frameDurationSec,
          startTimeSec,
          currTimeSec: this.currentFrame * frameDurationSec + startTimeSec,
          maxTimeSec: this.dataset.numberOfFrames * frameDurationSec + startTimeSec,
        });
        return;
      }
    }

    // Hide the timestamp if configuration is invalid or it's disabled.
    this.overlay.updateTimestampOptions({ visible: false });
  }

  setTimestampVisibility(visible: boolean): void {
    this.showTimestamp = visible;
    this.updateTimestamp();
    this.overlay.render();
  }

  private updateScaling(frameResolution: Vector2 | null, canvasResolution: Vector2 | null): void {
    if (!frameResolution || !canvasResolution) {
      return;
    }
    const canvasAspect = canvasResolution.x / canvasResolution.y;
    const frameAspect = frameResolution.x / frameResolution.y;
    // Proportion by which the frame must be scaled to maintain its aspect ratio in the canvas.
    // This is required because the canvas coordinates are defined in relative coordinates with
    // a range of [-1, 1], and don't reflect scaling/changes to the canvas aspect ratio.
    const canvasToFrameScale: Vector2 = new Vector2(1, 1);
    if (canvasAspect > frameAspect) {
      // Canvas has a wider aspect ratio than the frame, so proportional height is 1
      // and we scale width accordingly.
      canvasToFrameScale.x = canvasAspect / frameAspect;
    } else {
      canvasToFrameScale.y = frameAspect / canvasAspect;
    }
    // Inverse
    const frameToCanvasScale = new Vector4(1 / canvasToFrameScale.x, 1 / canvasToFrameScale.y, 1, 1);

    this.setUniform("canvasToFrameScale", canvasToFrameScale);
    // Scale the line mesh so the vertices line up correctly even when the canvas changes
    this.line.scale.set(frameToCanvasScale.x, frameToCanvasScale.y, 1);

    this.updateScaleBar();
  }

  public async setDataset(dataset: Dataset): Promise<void> {
    if (this.dataset !== null) {
      this.dataset.dispose();
    }
    this.dataset = dataset;
    if (this.dataset.outliers) {
      this.setUniform("outlierData", this.dataset.outliers);
    } else {
      this.setUniform("outlierData", packDataTexture([0], FeatureDataType.U8));
    }

    const frame = this.currentFrame;
    this.currentFrame = -1;
    await this.setFrame(frame);
    this.updateScaling(this.dataset.frameResolution, this.canvasResolution);
    this.render();
  }

  private setUniform<U extends keyof ColorizeUniformTypes>(name: U, value: ColorizeUniformTypes[U]): void {
    this.material.uniforms[name].value = value;
    this.pickMaterial.uniforms[name].value = value;
  }

  /** Sets the current color ramp. Used when a continuous or discrete feature is selected. */
  setColorRamp(ramp: ColorRamp): void {
    if (this.colorRamp !== ramp) {
      // Dispose of existing ramp
      this.colorRamp.dispose();
    }
    this.colorRamp = ramp;
  }

  setCategoricalColors(colors: Color[]): void {
    this.categoricalPalette.dispose();
    this.categoricalPalette = new ColorRamp(colors);
  }

  setBackgroundColor(color: Color): void {
    this.setUniform("backgroundColor", color);
  }

  setOutlierDrawMode(mode: DrawMode, color?: Color): void {
    this.setUniform("outlierDrawMode", mode);
    if (mode === DrawMode.USE_COLOR && color) {
      this.setUniform("outlierColor", color);
    }
  }

  setOutOfRangeDrawMode(mode: DrawMode, color?: Color): void {
    this.setUniform("outOfRangeDrawMode", mode);
    if (mode === DrawMode.USE_COLOR && color) {
      this.setUniform("outOfRangeColor", color);
    }
  }

  setSelectedTrack(track: Track | null): void {
    if (this.track && this.track?.trackId === track?.trackId) {
      return;
    }
    this.track = track;
    if (!track || !track.centroids || track.centroids.length === 0 || !this.dataset) {
      return;
    }
    // Make a new array of the centroid positions in pixel coordinates.
    // Points are in 3D while centroids are pairs of 2D coordinates in a 1D array
    this.points = new Float32Array(track.length() * 3);

    for (let i = 0; i < track.length(); i++) {
      // Normalize from pixel coordinates to canvas space [-1, 1]
      this.points[3 * i + 0] = (track.centroids[2 * i] / this.dataset.frameResolution.x) * 2.0 - 1.0;
      this.points[3 * i + 1] = -((track.centroids[2 * i + 1] / this.dataset.frameResolution.y) * 2.0 - 1.0);
      this.points[3 * i + 2] = 0;
    }
    // Assign new BufferAttribute because the old array has been discarded.
    this.line.geometry.setAttribute("position", new BufferAttribute(this.points, 3));
    this.line.geometry.getAttribute("position").needsUpdate = true;
    this.updateTrackRange();
  }

  setShowTrackPath(show: boolean): void {
    this.showTrackPath = show;
  }

  /**
   * Updates the range of the track path line so that it shows up the path up to the current
   * frame.
   */
  updateTrackRange(): void {
    // Show nothing if track doesn't exist or doesn't have centroid data
    if (!this.track || !this.track.centroids || !this.showTrackPath) {
      this.line.geometry.setDrawRange(0, 0);
      return;
    }

    // Show path up to current frame
    const trackFirstFrame = this.track.times[0];
    let range = this.currentFrame - trackFirstFrame;

    if (range > this.track.length() || range < 0) {
      // Hide track if we are outside the track range
      range = 0;
    }

    this.line.geometry.setDrawRange(0, range);
  }

  private updateHighlightedId(): void {
    // Hide highlight if no track is selected
    if (!this.track) {
      this.setUniform("highlightedId", -1);
      return;
    }
    this.setUniform("highlightedId", this.track.getIdAtTime(this.currentFrame));
  }

  setFeature(name: string): void {
    if (!this.dataset?.hasFeature(name)) {
      return;
    }
    const featureData = this.dataset.getFeatureData(name)!;
    this.featureName = name;
    this.setUniform("featureData", featureData.tex);
    this.render(); // re-render necessary because map range may have changed
  }

  setColorMapRangeMin(newMin: number): void {
    this.colorMapRangeMin = newMin;
  }

  setColorMapRangeMax(newMax: number): void {
    this.colorMapRangeMax = newMax;
  }

  resetColorMapRange(): void {
    if (!this.featureName) {
      return;
    }
    const featureData = this.dataset?.getFeatureData(this.featureName);
    if (featureData) {
      this.colorMapRangeMin = featureData.min;
      this.colorMapRangeMax = featureData.max;
      this.setUniform("featureColorRampMin", this.colorMapRangeMin);
      this.setUniform("featureColorRampMax", this.colorMapRangeMax);
    }
  }

  /**
   * Updates the feature thresholds used to determine what values are in and outside of range.
   * Note that this is separate from the color ramp min/max, which just controls how colors are applied.
   * @param thresholds Array of feature thresholds, which must define the feature name, min, and max.
   * If a feature name cannot be found in the dataset, it will be ignored.
   */
  setFeatureThresholds(thresholds: FeatureThreshold[]): void {
    if (!this.dataset) {
      return;
    }
    // Make new binary boolean texture (1/0) representing whether an object is in range of the
    // feature thresholds or not.
    // TODO: Optimize memory by using a true boolean array? Bit-level manipulation to fit it within Uint8Array?
    // TODO: If optimizing, use fuse operation via shader.
    const inRangeIds = new Uint8Array(this.dataset.numObjects);
    inRangeIds.fill(1);

    for (const threshold of thresholds) {
      const featureData = this.dataset.getFeatureData(threshold.featureName);
      // Ignore thresholds with features that don't exist in this dataset or whose units don't match
      if (!featureData || featureData.units !== threshold.units) {
        continue;
      }
      for (let i = 0, n = inRangeIds.length; i < n; i++) {
        if (inRangeIds[i] === 1 && (featureData.data[i] < threshold.min || featureData.data[i] > threshold.max)) {
          inRangeIds[i] = 0;
        }
      }
    }
    // Save the array to a texture and pass it into the shader
    this.setUniform("inRangeIds", packDataTexture(Array.from(inRangeIds), FeatureDataType.U8));
    this.render();
  }

  getColorMapRangeMin(): number {
    return this.colorMapRangeMin;
  }

  getColorMapRangeMax(): number {
    return this.colorMapRangeMax;
  }

  /**
   * @returns The number of frames in the dataset. If no dataset is loaded,
   * returns 0 by default.
   */
  getTotalFrames(): number {
    return this.dataset ? this.dataset.numberOfFrames : 0;
  }

  getCurrentFrame(): number {
    return this.currentFrame;
  }

  public isValidFrame(index: number): boolean {
    return index >= 0 && index < this.getTotalFrames();
  }

  public setObjectOpacity(percentOpacity: number): void {
    percentOpacity = Math.max(0, Math.min(100, percentOpacity));
    this.setUniform("objectOpacity", percentOpacity / 100);
  }

  public setBackdropSaturation(percentSaturation: number): void {
    percentSaturation = Math.max(0, Math.min(100, percentSaturation));
    this.setUniform("backdropSaturation", percentSaturation / 100);
  }

  public setBackdropBrightness(percentBrightness: number): void {
    percentBrightness = Math.max(0, Math.min(200, percentBrightness));
    this.setUniform("backdropBrightness", percentBrightness / 100);
  }

  public setBackdropKey(backdropKey: string | null): void {
    this.backdropKey = backdropKey;
    this.setFrame(this.currentFrame, true).then(() => {
      this.render();
    });
  }

  /**
   * Sets the current frame of the canvas, loading the new frame data if the
   * frame number changes.
   * @param index Index of the new frame.
   * @param forceUpdate Force a reload of the frame data, even if the frame
   * is already loaded.
   */
  async setFrame(index: number, forceUpdate: boolean = false): Promise<void> {
    // Ignore same or bad frame indices
    if ((!forceUpdate && this.currentFrame === index) || !this.isValidFrame(index)) {
      return;
    }
    // New frame, so load the frame data.
    this.currentFrame = index;
    let backdropPromise = undefined;
    if (this.backdropKey && this.dataset?.hasBackdrop(this.backdropKey)) {
      backdropPromise = await this.dataset?.loadBackdrop(this.backdropKey, index);
    }
    const framePromise = await this.dataset?.loadFrame(index);
    const result = await Promise.all([framePromise, backdropPromise]);
    const [frame, overlay] = result;

    if (!frame) {
      return;
    }
    if (this.currentFrame !== index) {
      // This load request has been superceded by a request for another frame, which has already loaded in image data.
      // Drop this request.
      return;
    }
    if (overlay) {
      this.setUniform("backdrop", overlay);
    } else {
      this.setUniform("backdrop", new DataTexture(new Uint8Array([0, 0, 0, 0]), 1, 1, RGBAFormat, UnsignedByteType));
    }
    this.setUniform("frame", frame);
  }

  /** Switches the coloring between the categorical and color ramps depending on the currently
   * selected feature.
   */
  updateRamp(): void {
    if (this.featureName && this.dataset?.isFeatureCategorical(this.featureName)) {
      this.setUniform("colorRamp", this.categoricalPalette.texture);
      this.setUniform("featureColorRampMin", 0);
      this.setUniform("featureColorRampMax", MAX_FEATURE_CATEGORIES - 1);
    } else {
      this.setUniform("colorRamp", this.colorRamp.texture);
      this.setUniform("featureColorRampMin", this.colorMapRangeMin);
      this.setUniform("featureColorRampMax", this.colorMapRangeMax);
    }
  }

  render(): void {
    this.updateHighlightedId();
    this.updateTrackRange();
    this.updateRamp();

    // Overlay updates
    this.updateScaleBar();
    this.updateTimestamp();

    // Draw the overlay, and pass the resulting image as a texture to the shader.
    this.overlay.render();
    const overlayTexture = new CanvasTexture(this.overlay.canvas);
    this.setUniform("overlay", overlayTexture);

    this.renderer.render(this.scene, this.camera);
  }

  dispose(): void {
    this.dataset?.dispose();
    this.dataset = null;
    this.material.dispose();
    this.geometry.dispose();
    this.renderer.dispose();
    this.pickMaterial.dispose();
  }

  getIdAtPixel(x: number, y: number): number {
    const rt = this.renderer.getRenderTarget();

    this.renderer.setRenderTarget(this.pickRenderTarget);
    this.renderer.render(this.pickScene, this.camera);

    const pixbuf = new Uint8Array(4);
    this.renderer.readRenderTargetPixels(this.pickRenderTarget, x, this.pickRenderTarget.height - y, 1, 1, pixbuf);
    // restore main render target
    this.renderer.setRenderTarget(rt);

    // get 32bit value from 4 8bit values
    const value = pixbuf[0] | (pixbuf[1] << 8) | (pixbuf[2] << 16) | (pixbuf[3] << 24);
    // offset by 1 since 0 is background.
    return value - 1;
  }
}<|MERGE_RESOLUTION|>--- conflicted
+++ resolved
@@ -23,24 +23,6 @@
   WebGLRenderTarget,
 } from "three";
 
-<<<<<<< HEAD
-import {
-  DEFAULT_CATEGORICAL_PALETTES,
-  DEFAULT_CATEGORICAL_PALETTE_ID,
-  DEFAULT_COLOR_RAMPS,
-  DEFAULT_COLOR_RAMP_ID,
-  PaletteData,
-} from "../constants";
-import CanvasOverlay from "./CanvasUIOverlay";
-import ColorRamp from "./ColorRamp";
-import Dataset from "./Dataset";
-import pickFragmentShader from "./shaders/cellId_RGBA8U.frag";
-import vertexShader from "./shaders/colorize.vert";
-import fragmentShader from "./shaders/colorize_RGBA8U.frag";
-import Track from "./Track";
-import { FeatureDataType, FeatureThreshold } from "./types";
-import { packDataTexture } from "./utils/texture_utils";
-=======
 import ColorRamp from "./ColorRamp";
 import Dataset from "./Dataset";
 import { FeatureDataType } from "./types";
@@ -49,10 +31,9 @@
 import fragmentShader from "./shaders/colorize_RGBA8U.frag";
 import pickFragmentShader from "./shaders/cellId_RGBA8U.frag";
 import Track from "./Track";
-import CanvasOverlay from "./CanvasOverlay";
 import { FeatureThreshold } from "./types";
 import { MAX_FEATURE_CATEGORIES } from "../constants";
->>>>>>> 7a88d65f
+import CanvasOverlay from "./CanvasUIOverlay";
 
 const BACKGROUND_COLOR_DEFAULT = 0xf7f7f7;
 export const OUTLIER_COLOR_DEFAULT = 0xc0c0c0;
@@ -215,21 +196,16 @@
     this.dataset = null;
     this.canvasResolution = null;
     this.featureName = null;
-<<<<<<< HEAD
-    this.backdropKey = null;
-    this.colorRamp = DEFAULT_COLOR_RAMPS.get(DEFAULT_COLOR_RAMP_ID)!.colorRamp;
-    this.categoricalPalette = DEFAULT_CATEGORICAL_PALETTES.get(DEFAULT_CATEGORICAL_PALETTE_ID)!;
-=======
     this.colorRamp = new ColorRamp(["black"]);
     this.categoricalPalette = new ColorRamp(["black"]);
 
->>>>>>> 7a88d65f
     this.track = null;
     this.showTrackPath = false;
     this.colorMapRangeMin = 0;
     this.colorMapRangeMax = 0;
     this.currentFrame = 0;
 
+    this.backdropKey = null;
     this.overlay = new CanvasOverlay();
     this.showScaleBar = false;
     this.showTimestamp = false;
