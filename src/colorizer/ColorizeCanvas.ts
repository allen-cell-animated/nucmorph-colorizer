import {
  BufferAttribute,
  BufferGeometry,
  CanvasTexture,
  Color,
  DataTexture,
  GLSL3,
  Line,
  LineBasicMaterial,
  Mesh,
  OrthographicCamera,
  PlaneGeometry,
  RGBAFormat,
  RGBAIntegerFormat,
  Scene,
  ShaderMaterial,
  Texture,
  Uniform,
  UnsignedByteType,
  Vector2,
  Vector4,
  WebGLRenderer,
  WebGLRenderTarget,
} from "three";

import ColorRamp from "./ColorRamp";
import Dataset from "./Dataset";
import { FeatureDataType } from "./types";
import { packDataTexture } from "./utils/texture_utils";
import vertexShader from "./shaders/colorize.vert";
import fragmentShader from "./shaders/colorize_RGBA8U.frag";
import pickFragmentShader from "./shaders/cellId_RGBA8U.frag";
import Track from "./Track";
<<<<<<< HEAD
import { FeatureDataType, FeatureThreshold, isThresholdNumeric } from "./types";
import { packDataTexture } from "./utils/texture_utils";
=======
import CanvasOverlay from "./CanvasUIOverlay";
import { FeatureThreshold } from "./types";
import { MAX_FEATURE_CATEGORIES } from "../constants";
>>>>>>> 2ae5b376

const BACKGROUND_COLOR_DEFAULT = 0xf7f7f7;
export const OUTLIER_COLOR_DEFAULT = 0xc0c0c0;
export const OUT_OF_RANGE_COLOR_DEFAULT = 0xdddddd;
const SELECTED_COLOR_DEFAULT = 0xff00ff;
export const BACKGROUND_ID = -1;

// MUST be synchronized with the DRAW_MODE_* constants in `colorize_RGBA8U.frag`!
/** Draw options for object types. */
export enum DrawMode {
  /** Hide this object type. */
  HIDE = 0,
  /** Use a solid color for this object type. */
  USE_COLOR = 1,
}

type ColorizeUniformTypes = {
  /** Scales from canvas coordinates to frame coordinates. */
  canvasToFrameScale: Vector2;
  /** Image, mapping each pixel to an object ID using the RGBA values. */
  frame: Texture;
  objectOpacity: number;
  /** The feature value of each object ID. */
  featureData: Texture;
  outlierData: Texture;
  inRangeIds: Texture;
  featureColorRampMin: number;
  featureColorRampMax: number;
  /** UI overlay for scale bars and timestamps. */
  overlay: Texture;
  /** Image backdrop, rendered behind the main frame object data. */
  backdrop: Texture;
  backdropBrightness: number;
  backdropSaturation: number;
  colorRamp: Texture;
  backgroundColor: Color;
  outlierColor: Color;
  outOfRangeColor: Color;
  highlightedId: number;
  hideOutOfRange: boolean;
  outlierDrawMode: number;
  outOfRangeDrawMode: number;
};

type ColorizeUniforms = { [K in keyof ColorizeUniformTypes]: Uniform<ColorizeUniformTypes[K]> };

const getDefaultUniforms = (): ColorizeUniforms => {
  const emptyBackdrop = new DataTexture(new Uint8Array([1, 0, 0, 0]), 1, 1, RGBAFormat, UnsignedByteType);
  const emptyFrame = new DataTexture(new Uint8Array([0, 0, 0, 0]), 1, 1, RGBAIntegerFormat, UnsignedByteType);
  emptyFrame.internalFormat = "RGBA8UI";
  emptyFrame.needsUpdate = true;
  const emptyOverlay = new DataTexture(new Uint8Array([0, 0, 0, 0]), 1, 1, RGBAFormat, UnsignedByteType);

  const emptyFeature = packDataTexture([0], FeatureDataType.F32);
  const emptyOutliers = packDataTexture([0], FeatureDataType.U8);
  const emptyInRangeIds = packDataTexture([0], FeatureDataType.U8);
  const emptyColorRamp = new ColorRamp(["black"]).texture;

  return {
    canvasToFrameScale: new Uniform(new Vector2(1, 1)),
    frame: new Uniform(emptyFrame),
    featureData: new Uniform(emptyFeature),
    outlierData: new Uniform(emptyOutliers),
    inRangeIds: new Uniform(emptyInRangeIds),
    overlay: new Uniform(emptyOverlay),
    objectOpacity: new Uniform(1.0),
    backdrop: new Uniform(emptyBackdrop),
    backdropBrightness: new Uniform(0.75),
    backdropSaturation: new Uniform(1.0),
    featureColorRampMin: new Uniform(0),
    featureColorRampMax: new Uniform(1),
    colorRamp: new Uniform(emptyColorRamp),
    highlightedId: new Uniform(-1),
    hideOutOfRange: new Uniform(false),
    backgroundColor: new Uniform(new Color(BACKGROUND_COLOR_DEFAULT)),
    outlierColor: new Uniform(new Color(OUTLIER_COLOR_DEFAULT)),
    outOfRangeColor: new Uniform(new Color(OUT_OF_RANGE_COLOR_DEFAULT)),
    outlierDrawMode: new Uniform(DrawMode.USE_COLOR),
    outOfRangeDrawMode: new Uniform(DrawMode.USE_COLOR),
  };
};

export default class ColorizeCanvas {
  private geometry: PlaneGeometry;
  private material: ShaderMaterial;
  private pickMaterial: ShaderMaterial;
  private mesh: Mesh;
  private pickMesh: Mesh;

  /** UI overlay for scale bars, timestamps, and other information. */
  public overlay: CanvasOverlay;

  // Rendered track line that shows the trajectory of a cell.
  private line: Line;
  private showTrackPath: boolean;

  private showTimestamp: boolean;
  private showScaleBar: boolean;
  private frameToCanvasScale: Vector4;

  private scene: Scene;
  private pickScene: Scene;
  private camera: OrthographicCamera;
  private renderer: WebGLRenderer;
  private pickRenderTarget: WebGLRenderTarget;

  private dataset: Dataset | null;
  private track: Track | null;
  private points: Float32Array;
  private canvasResolution: Vector2 | null;

  private featureName: string | null;
  private selectedBackdropKey: string | null;
  private colorRamp: ColorRamp;
  private colorMapRangeMin: number;
  private colorMapRangeMax: number;
  private categoricalPalette: ColorRamp;
  private currentFrame: number;

  constructor() {
    this.geometry = new PlaneGeometry(2, 2);
    this.material = new ShaderMaterial({
      vertexShader,
      fragmentShader,
      uniforms: getDefaultUniforms(),
      depthWrite: false,
      depthTest: false,
      glslVersion: GLSL3,
    });
    this.pickMaterial = new ShaderMaterial({
      vertexShader,
      fragmentShader: pickFragmentShader,
      uniforms: getDefaultUniforms(),
      depthWrite: false,
      depthTest: false,
      glslVersion: GLSL3,
    });
    this.mesh = new Mesh(this.geometry, this.material);
    this.pickMesh = new Mesh(this.geometry, this.pickMaterial);

    this.camera = new OrthographicCamera(-1, 1, 1, -1, 0, 1);
    this.scene = new Scene();
    this.scene.add(this.mesh);
    this.pickScene = new Scene();
    this.pickScene.add(this.pickMesh);

    // Configure lines
    this.points = new Float32Array([0, 0, 0]);

    const lineGeometry = new BufferGeometry();
    lineGeometry.setAttribute("position", new BufferAttribute(this.points, 3));
    const lineMaterial = new LineBasicMaterial({
      color: SELECTED_COLOR_DEFAULT,
      linewidth: 1.0,
    });

    this.line = new Line(lineGeometry, lineMaterial);
    this.scene.add(this.line);

    this.pickRenderTarget = new WebGLRenderTarget(1, 1, {
      depthBuffer: false,
    });
    this.renderer = new WebGLRenderer();
    this.checkPixelRatio();

    this.dataset = null;
    this.canvasResolution = null;
    this.featureName = null;
    this.selectedBackdropKey = null;
    this.colorRamp = new ColorRamp(["black"]);
    this.categoricalPalette = new ColorRamp(["black"]);

    this.track = null;
    this.showTrackPath = false;
    this.colorMapRangeMin = 0;
    this.colorMapRangeMax = 0;
    this.currentFrame = 0;

    this.overlay = new CanvasOverlay();
    this.showScaleBar = false;
    this.showTimestamp = false;
    this.frameToCanvasScale = new Vector4(1, 1, 1, 1);

    this.render = this.render.bind(this);
    this.getCurrentFrame = this.getCurrentFrame.bind(this);
    this.setOutOfRangeDrawMode = this.setOutOfRangeDrawMode.bind(this);
    this.updateScaling = this.updateScaling.bind(this);
  }

  get domElement(): HTMLCanvasElement {
    return this.renderer.domElement;
  }

  private checkPixelRatio(): void {
    if (this.renderer.getPixelRatio() !== window.devicePixelRatio) {
      this.renderer.setPixelRatio(window.devicePixelRatio);
    }
  }

  setSize(width: number, height: number): void {
    this.checkPixelRatio();

    this.renderer.setSize(width, height);
    this.overlay.setSize(width, height);
    // TODO: either make this a 1x1 target and draw it with a new camera every time we pick,
    // or keep it up to date with the canvas on each redraw (and don't draw to it when we pick!)
    this.pickRenderTarget.setSize(width, height);

    this.canvasResolution = new Vector2(width, height);
    if (this.dataset) {
      this.updateScaling(this.dataset.frameResolution, this.canvasResolution);
    }
  }

  private updateScaleBar(): void {
    // Update the scale bar units
    const frameDims = this.dataset?.metadata.frameDims;
    // Ignore cases where dimensions have size 0
    const hasFrameDims = frameDims && frameDims.width !== 0 && frameDims.height !== 0;
    if (this.showScaleBar && hasFrameDims && this.canvasResolution !== null) {
      // `frameDims` are already in the provided unit scaling, so we figure out the current
      // size of the frame relative to the canvas to determine the canvas' width in units.
      // We only consider X scaling here because the scale bar is always horizontal.
      const canvasWidthInUnits = frameDims.width * this.frameToCanvasScale.x;
      const unitsPerScreenPixel = canvasWidthInUnits / this.canvasResolution.x;
      this.overlay.updateScaleBarOptions({ unitsPerScreenPixel, units: frameDims.units, visible: true });
    } else {
      this.overlay.updateScaleBarOptions({ visible: false });
    }
  }

  setScaleBarVisibility(visible: boolean): void {
    this.showScaleBar = visible;
    this.updateScaleBar();
    this.overlay.render();
  }

  private updateTimestamp(): void {
    // Calculate the current time stamp based on the current frame and the frame duration provided
    // by the dataset (optionally, hide the timestamp if the frame duration is not provided).
    // Pass along to the overlay as parameters.
    if (this.showTimestamp && this.dataset) {
      const frameDurationSec = this.dataset.metadata.frameDurationSeconds;
      if (frameDurationSec) {
        const startTimeSec = this.dataset.metadata.startTimeSeconds;
        // Note: there's some semi-redundant information here, since the current timestamp and max
        // timestamp could be calculated from the frame duration if we passed in the current + max
        // frames instead. For now, it's ok to keep those calculations here in ColorizeCanvas so the
        // overlay doesn't need to know frame numbers. The duration + start time are needed for
        // time display calculations, however.
        this.overlay.updateTimestampOptions({
          visible: true,
          frameDurationSec,
          startTimeSec,
          currTimeSec: this.currentFrame * frameDurationSec + startTimeSec,
          maxTimeSec: this.dataset.numberOfFrames * frameDurationSec + startTimeSec,
        });
        return;
      }
    }

    // Hide the timestamp if configuration is invalid or it's disabled.
    this.overlay.updateTimestampOptions({ visible: false });
  }

  setTimestampVisibility(visible: boolean): void {
    this.showTimestamp = visible;
    this.updateTimestamp();
    this.overlay.render();
  }

  private updateScaling(frameResolution: Vector2 | null, canvasResolution: Vector2 | null): void {
    if (!frameResolution || !canvasResolution) {
      return;
    }
    const canvasAspect = canvasResolution.x / canvasResolution.y;
    const frameAspect = frameResolution.x / frameResolution.y;
    // Proportion by which the frame must be scaled to maintain its aspect ratio in the canvas.
    // This is required because the canvas coordinates are defined in relative coordinates with
    // a range of [-1, 1], and don't reflect scaling/changes to the canvas aspect ratio.
    const canvasToFrameScale: Vector2 = new Vector2(1, 1);
    if (canvasAspect > frameAspect) {
      // Canvas has a wider aspect ratio than the frame, so proportional height is 1
      // and we scale width accordingly.
      canvasToFrameScale.x = canvasAspect / frameAspect;
    } else {
      canvasToFrameScale.y = frameAspect / canvasAspect;
    }
    // Inverse
    const frameToCanvasScale = new Vector4(1 / canvasToFrameScale.x, 1 / canvasToFrameScale.y, 1, 1);

    this.setUniform("canvasToFrameScale", canvasToFrameScale);
    // Scale the line mesh so the vertices line up correctly even when the canvas changes
    this.line.scale.set(frameToCanvasScale.x, frameToCanvasScale.y, 1);

    this.updateScaleBar();
  }

  public async setDataset(dataset: Dataset): Promise<void> {
    if (this.dataset !== null) {
      this.dataset.dispose();
    }
    this.dataset = dataset;
    if (this.dataset.outliers) {
      this.setUniform("outlierData", this.dataset.outliers);
    } else {
      this.setUniform("outlierData", packDataTexture([0], FeatureDataType.U8));
    }

    const frame = this.currentFrame;
    this.currentFrame = -1;
    await this.setFrame(frame);
    this.updateScaling(this.dataset.frameResolution, this.canvasResolution);
    this.render();
  }

  private setUniform<U extends keyof ColorizeUniformTypes>(name: U, value: ColorizeUniformTypes[U]): void {
    this.material.uniforms[name].value = value;
    this.pickMaterial.uniforms[name].value = value;
  }

  /** Sets the current color ramp. Used when a continuous or discrete feature is selected. */
  setColorRamp(ramp: ColorRamp): void {
    if (this.colorRamp !== ramp) {
      // Dispose of existing ramp
      this.colorRamp.dispose();
    }
    this.colorRamp = ramp;
  }

  setCategoricalColors(colors: Color[]): void {
    this.categoricalPalette.dispose();
    this.categoricalPalette = new ColorRamp(colors);
  }

  setBackgroundColor(color: Color): void {
    this.setUniform("backgroundColor", color);
  }

  setOutlierDrawMode(mode: DrawMode, color?: Color): void {
    this.setUniform("outlierDrawMode", mode);
    if (mode === DrawMode.USE_COLOR && color) {
      this.setUniform("outlierColor", color);
    }
  }

  setOutOfRangeDrawMode(mode: DrawMode, color?: Color): void {
    this.setUniform("outOfRangeDrawMode", mode);
    if (mode === DrawMode.USE_COLOR && color) {
      this.setUniform("outOfRangeColor", color);
    }
  }

  setSelectedTrack(track: Track | null): void {
    if (this.track && this.track?.trackId === track?.trackId) {
      return;
    }
    this.track = track;
    if (!track || !track.centroids || track.centroids.length === 0 || !this.dataset) {
      return;
    }
    // Make a new array of the centroid positions in pixel coordinates.
    // Points are in 3D while centroids are pairs of 2D coordinates in a 1D array
    this.points = new Float32Array(track.length() * 3);

    for (let i = 0; i < track.length(); i++) {
      // Normalize from pixel coordinates to canvas space [-1, 1]
      this.points[3 * i + 0] = (track.centroids[2 * i] / this.dataset.frameResolution.x) * 2.0 - 1.0;
      this.points[3 * i + 1] = -((track.centroids[2 * i + 1] / this.dataset.frameResolution.y) * 2.0 - 1.0);
      this.points[3 * i + 2] = 0;
    }
    // Assign new BufferAttribute because the old array has been discarded.
    this.line.geometry.setAttribute("position", new BufferAttribute(this.points, 3));
    this.line.geometry.getAttribute("position").needsUpdate = true;
    this.updateTrackRange();
  }

  setShowTrackPath(show: boolean): void {
    this.showTrackPath = show;
  }

  /**
   * Updates the range of the track path line so that it shows up the path up to the current
   * frame.
   */
  updateTrackRange(): void {
    // Show nothing if track doesn't exist or doesn't have centroid data
    if (!this.track || !this.track.centroids || !this.showTrackPath) {
      this.line.geometry.setDrawRange(0, 0);
      return;
    }

    // Show path up to current frame
    const trackFirstFrame = this.track.times[0];
    let range = this.currentFrame - trackFirstFrame;

    if (range > this.track.length() || range < 0) {
      // Hide track if we are outside the track range
      range = 0;
    }

    this.line.geometry.setDrawRange(0, range);
  }

  private updateHighlightedId(): void {
    // Hide highlight if no track is selected
    if (!this.track) {
      this.setUniform("highlightedId", -1);
      return;
    }
    this.setUniform("highlightedId", this.track.getIdAtTime(this.currentFrame));
  }

  setFeature(name: string): void {
    if (!this.dataset?.hasFeature(name)) {
      return;
    }
    const featureData = this.dataset.getFeatureData(name)!;
    this.featureName = name;
    this.setUniform("featureData", featureData.tex);
    this.render(); // re-render necessary because map range may have changed
  }

  setColorMapRangeMin(newMin: number): void {
    this.colorMapRangeMin = newMin;
  }

  setColorMapRangeMax(newMax: number): void {
    this.colorMapRangeMax = newMax;
  }

  resetColorMapRange(): void {
    if (!this.featureName) {
      return;
    }
    const featureData = this.dataset?.getFeatureData(this.featureName);
    if (featureData) {
      this.colorMapRangeMin = featureData.min;
      this.colorMapRangeMax = featureData.max;
      this.setUniform("featureColorRampMin", this.colorMapRangeMin);
      this.setUniform("featureColorRampMax", this.colorMapRangeMax);
    }
  }

  /** Returns whether a feature value is inside the range of a threshold. */
  private isValueWithinThreshold(value: number, threshold: FeatureThreshold): boolean {
    if (isThresholdNumeric(threshold)) {
      return value >= threshold.min && value <= threshold.max;
    } else {
      return threshold.enabledCategories[value];
    }
  }

  /**
   * Updates the feature thresholds used to determine what values are in and outside of range.
   * Note that this is separate from the color ramp min/max, which just controls how colors are applied.
   * @param thresholds Array of feature thresholds, which must define the feature name, min, and max.
   * If a feature name cannot be found in the dataset, it will be ignored.
   */
  setFeatureThresholds(thresholds: FeatureThreshold[]): void {
    if (!this.dataset) {
      return;
    }
    // Make new binary boolean texture (1/0) representing whether an object is in range of the
    // feature thresholds or not.
    // TODO: Optimize memory by using a true boolean array? Bit-level manipulation to fit it within Uint8Array?
    // TODO: If optimizing, use fuse operation via shader.
    const inRangeIds = new Uint8Array(this.dataset.numObjects);

    // Ignore thresholds with features that don't exist in this dataset or whose units don't match
    const validThresholds = thresholds.filter((threshold) => {
      const featureData = this.dataset?.getFeatureData(threshold.featureName);
      return featureData && featureData.units === threshold.units;
    });

    for (let id = 0; id < this.dataset.numObjects; id++) {
      inRangeIds[id] = 1;
      for (let thresholdIdx = 0; thresholdIdx < validThresholds.length; thresholdIdx++) {
        const threshold = validThresholds[thresholdIdx];
        const featureData = this.dataset?.getFeatureData(threshold.featureName);
        if (featureData && !this.isValueWithinThreshold(featureData.data[id], threshold)) {
          inRangeIds[id] = 0;
          break;
        }
      }
    }

    // Save the array to a texture and pass it into the shader
    this.setUniform("inRangeIds", packDataTexture(Array.from(inRangeIds), FeatureDataType.U8));
    this.render();
  }

  getColorMapRangeMin(): number {
    return this.colorMapRangeMin;
  }

  getColorMapRangeMax(): number {
    return this.colorMapRangeMax;
  }

  /**
   * @returns The number of frames in the dataset. If no dataset is loaded,
   * returns 0 by default.
   */
  getTotalFrames(): number {
    return this.dataset ? this.dataset.numberOfFrames : 0;
  }

  getCurrentFrame(): number {
    return this.currentFrame;
  }

  public isValidFrame(index: number): boolean {
    return index >= 0 && index < this.getTotalFrames();
  }

  public setObjectOpacity(percentOpacity: number): void {
    percentOpacity = Math.max(0, Math.min(100, percentOpacity));
    this.setUniform("objectOpacity", percentOpacity / 100);
  }

  public setBackdropSaturation(percentSaturation: number): void {
    percentSaturation = Math.max(0, Math.min(100, percentSaturation));
    this.setUniform("backdropSaturation", percentSaturation / 100);
  }

  public setBackdropBrightness(percentBrightness: number): void {
    percentBrightness = Math.max(0, Math.min(200, percentBrightness));
    this.setUniform("backdropBrightness", percentBrightness / 100);
  }

  public setBackdropKey(key: string | null): void {
    this.selectedBackdropKey = key;
    this.setFrame(this.currentFrame, true).then(() => {
      this.render();
    });
  }

  /**
   * Sets the current frame of the canvas, loading the new frame data if the
   * frame number changes.
   * @param index Index of the new frame.
   * @param forceUpdate Force a reload of the frame data, even if the frame
   * is already loaded.
   */
  async setFrame(index: number, forceUpdate: boolean = false): Promise<void> {
    // Ignore same or bad frame indices
    if ((!forceUpdate && this.currentFrame === index) || !this.isValidFrame(index)) {
      return;
    }
    // New frame, so load the frame data.
    this.currentFrame = index;
    let backdropPromise = undefined;
    if (this.selectedBackdropKey && this.dataset?.hasBackdrop(this.selectedBackdropKey)) {
      backdropPromise = this.dataset?.loadBackdrop(this.selectedBackdropKey, index);
    }
    const framePromise = this.dataset?.loadFrame(index);
    const result = await Promise.all([framePromise, backdropPromise]);
    const [frame, backdrop] = result;

    if (!frame) {
      return;
    }
    if (this.currentFrame !== index) {
      // This load request has been superceded by a request for another frame, which has already loaded in image data.
      // Drop this request.
      return;
    }
    if (backdrop) {
      this.setUniform("backdrop", backdrop);
    } else {
      this.setUniform("backdrop", new DataTexture(new Uint8Array([0, 0, 0, 0]), 1, 1, RGBAFormat, UnsignedByteType));
    }
    this.setUniform("frame", frame);
  }

  /** Switches the coloring between the categorical and color ramps depending on the currently
   * selected feature.
   */
  updateRamp(): void {
    if (this.featureName && this.dataset?.isFeatureCategorical(this.featureName)) {
      this.setUniform("colorRamp", this.categoricalPalette.texture);
      this.setUniform("featureColorRampMin", 0);
      this.setUniform("featureColorRampMax", MAX_FEATURE_CATEGORIES - 1);
    } else {
      this.setUniform("colorRamp", this.colorRamp.texture);
      this.setUniform("featureColorRampMin", this.colorMapRangeMin);
      this.setUniform("featureColorRampMax", this.colorMapRangeMax);
    }
  }

  render(): void {
    this.updateHighlightedId();
    this.updateTrackRange();
    this.updateRamp();

    // Overlay updates
    this.updateScaleBar();
    this.updateTimestamp();

    // Draw the overlay, and pass the resulting image as a texture to the shader.
    this.overlay.render();
    const overlayTexture = new CanvasTexture(this.overlay.canvas);
    this.setUniform("overlay", overlayTexture);

    this.renderer.render(this.scene, this.camera);
  }

  dispose(): void {
    this.dataset?.dispose();
    this.dataset = null;
    this.material.dispose();
    this.geometry.dispose();
    this.renderer.dispose();
    this.pickMaterial.dispose();
  }

  getIdAtPixel(x: number, y: number): number {
    const rt = this.renderer.getRenderTarget();

    this.renderer.setRenderTarget(this.pickRenderTarget);
    this.renderer.render(this.pickScene, this.camera);

    const pixbuf = new Uint8Array(4);
    this.renderer.readRenderTargetPixels(this.pickRenderTarget, x, this.pickRenderTarget.height - y, 1, 1, pixbuf);
    // restore main render target
    this.renderer.setRenderTarget(rt);

    // get 32bit value from 4 8bit values
    const value = pixbuf[0] | (pixbuf[1] << 8) | (pixbuf[2] << 16) | (pixbuf[3] << 24);
    // offset by 1 since 0 is background.
    return value - 1;
  }
}<|MERGE_RESOLUTION|>--- conflicted
+++ resolved
@@ -25,20 +25,14 @@
 
 import ColorRamp from "./ColorRamp";
 import Dataset from "./Dataset";
-import { FeatureDataType } from "./types";
+import { FeatureDataType, FeatureThreshold, isThresholdNumeric } from "./types";
 import { packDataTexture } from "./utils/texture_utils";
 import vertexShader from "./shaders/colorize.vert";
 import fragmentShader from "./shaders/colorize_RGBA8U.frag";
 import pickFragmentShader from "./shaders/cellId_RGBA8U.frag";
 import Track from "./Track";
-<<<<<<< HEAD
-import { FeatureDataType, FeatureThreshold, isThresholdNumeric } from "./types";
-import { packDataTexture } from "./utils/texture_utils";
-=======
 import CanvasOverlay from "./CanvasUIOverlay";
-import { FeatureThreshold } from "./types";
 import { MAX_FEATURE_CATEGORIES } from "../constants";
->>>>>>> 2ae5b376
 
 const BACKGROUND_COLOR_DEFAULT = 0xf7f7f7;
 export const OUTLIER_COLOR_DEFAULT = 0xc0c0c0;
