--- conflicted
+++ resolved
@@ -199,20 +199,12 @@
 const RECENT_COLLECTIONS_STORAGE_KEY = "recentDatasets";
 const MAX_RECENT_COLLECTIONS = 10;
 
-<<<<<<< HEAD
 export type StoredRecentCollection = {
-=======
-export type RecentCollection = {
->>>>>>> fec82555
   /** The absolute URL path of the collection resource. */
   url: string;
   /**
    * The user input for the collection resource.
-<<<<<<< HEAD
    * If `undefined`, uses the existing label (if already in recent datasets) or reuses the URL (if new).
-=======
-   * If `null`, uses the existing label (if already in recent datasets) or reuse the URL (if new).
->>>>>>> fec82555
    */
   label: string;
 };
@@ -225,33 +217,23 @@
  * Wrapper around locally-stored recent collections.
  * @returns an array containing the list of recent collections and a function to add a new collection to the list.
  */
-<<<<<<< HEAD
 export const useRecentCollections = (): [StoredRecentCollection[], (collection: RecentCollection) => void] => {
   const [recentCollections, setRecentCollections] = useLocalStorage<StoredRecentCollection[]>(
-    RECENT_DATASETS_STORAGE_KEY,
-=======
-export const useRecentCollections = (): [RecentCollection[], (collection: RecentCollection) => void] => {
-  const [recentCollections, setRecentCollections] = useLocalStorage<RecentCollection[]>(
     RECENT_COLLECTIONS_STORAGE_KEY,
->>>>>>> fec82555
     []
   );
 
   const addRecentCollection = (collection: RecentCollection): void => {
     const datasetIndex = recentCollections.findIndex(({ url }) => url === collection.url);
     if (datasetIndex === -1) {
-<<<<<<< HEAD
       // New dataset, add to front while maintaining max length
       if (collection.label === undefined) {
         collection.label = collection.url;
       }
       setRecentCollections([
         collection as StoredRecentCollection,
-        ...recentCollections.slice(0, MAX_RECENT_DATASETS - 1),
+        ...recentCollections.slice(0, MAX_RECENT_COLLECTIONS - 1),
       ]);
-=======
-      setRecentCollections([collection, ...recentCollections.slice(0, MAX_RECENT_COLLECTIONS - 1)]);
->>>>>>> fec82555
     } else {
       if (collection.label === undefined) {
         // Reuse existing label
