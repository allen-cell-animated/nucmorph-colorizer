import React from "react";
import { createRoot } from "react-dom/client";
import { createHashRouter, RouterProvider } from "react-router-dom";

import AppStyle from "./components/AppStyle";
import ErrorPage from "./routes/ErrorPage";
import Viewer from "./Viewer";

// Set up react router
<<<<<<< HEAD

const router = createBrowserRouter(
  [
    {
      path: "/",
      element: <Viewer />,
      errorElement: <ErrorPage />,
    },
  ],
=======
// Use HashRouter for GitHub Pages support, so additional paths are routed to
// the base app instead of trying to open pages that don't exist.
const router = createHashRouter([
>>>>>>> 71368396
  {
    // Base path is the --base option passed to vite. This ensures that builds
    // work correctly when deployed to subpages.
    basename: import.meta.env.BASE_URL,
  }
);

// Render React component
const container = document.getElementById("root");
const root = createRoot(container!);
root.render(
  <React.StrictMode>
    <AppStyle>
      <RouterProvider router={router} />
    </AppStyle>
  </React.StrictMode>
);<|MERGE_RESOLUTION|>--- conflicted
+++ resolved
@@ -7,9 +7,8 @@
 import Viewer from "./Viewer";
 
 // Set up react router
-<<<<<<< HEAD
 
-const router = createBrowserRouter(
+const router = createHashRouter(
   [
     {
       path: "/",
@@ -17,11 +16,6 @@
       errorElement: <ErrorPage />,
     },
   ],
-=======
-// Use HashRouter for GitHub Pages support, so additional paths are routed to
-// the base app instead of trying to open pages that don't exist.
-const router = createHashRouter([
->>>>>>> 71368396
   {
     // Base path is the --base option passed to vite. This ensures that builds
     // work correctly when deployed to subpages.
