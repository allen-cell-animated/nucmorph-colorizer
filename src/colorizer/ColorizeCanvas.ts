import {
  BufferAttribute,
  BufferGeometry,
  CanvasTexture,
  Color,
  DataTexture,
  GLSL3,
  Line,
  LineBasicMaterial,
  Mesh,
  OrthographicCamera,
  PlaneGeometry,
  RGBAFormat,
  RGBAIntegerFormat,
  Scene,
  ShaderMaterial,
  Texture,
  Uniform,
  UnsignedByteType,
  Vector2,
  Vector4,
  WebGLRenderer,
  WebGLRenderTarget,
} from "three";

<<<<<<< HEAD
import ColorRamp from "./ColorRamp";
import Dataset from "./Dataset";
import { FeatureDataType } from "./types";
import { packDataTexture } from "./utils/texture_utils";
import vertexShader from "./shaders/colorize.vert";
import fragmentShader from "./shaders/colorize_RGBA8U.frag";
import pickFragmentShader from "./shaders/cellId_RGBA8U.frag";
import Track from "./Track";
import CanvasOverlay from "./CanvasOverlay";
import { FeatureThreshold } from "./types";
import { MAX_FEATURE_CATEGORIES } from "../constants";
=======
import {
  DEFAULT_CATEGORICAL_PALETTES,
  DEFAULT_CATEGORICAL_PALETTE_ID,
  DEFAULT_COLOR_RAMPS,
  DEFAULT_COLOR_RAMP_ID,
  MAX_FEATURE_CATEGORIES,
} from "../constants";
import CanvasOverlay from "./CanvasUIOverlay";
import ColorRamp from "./ColorRamp";
import Dataset from "./Dataset";
import pickFragmentShader from "./shaders/cellId_RGBA8U.frag";
import vertexShader from "./shaders/colorize.vert";
import fragmentShader from "./shaders/colorize_RGBA8U.frag";
import Track from "./Track";
import { FeatureDataType, FeatureThreshold } from "./types";
import { packDataTexture } from "./utils/texture_utils";
>>>>>>> 137ca9e0

const BACKGROUND_COLOR_DEFAULT = 0xf7f7f7;
export const OUTLIER_COLOR_DEFAULT = 0xc0c0c0;
export const OUT_OF_RANGE_COLOR_DEFAULT = 0xdddddd;
const SELECTED_COLOR_DEFAULT = 0xff00ff;
export const BACKGROUND_ID = -1;

// MUST be synchronized with the DRAW_MODE_* constants in `colorize_RGBA8U.frag`!
/** Draw options for object types. */
export enum DrawMode {
  /** Hide this object type. */
  HIDE = 0,
  /** Use a solid color for this object type. */
  USE_COLOR = 1,
}

type ColorizeUniformTypes = {
  /** Scales from canvas coordinates to frame coordinates. */
  canvasToFrameScale: Vector2;
  /** Image, mapping each pixel to an object ID using the RGBA values. */
  frame: Texture;
  objectOpacity: number;
  /** The feature value of each object ID. */
  featureData: Texture;
  outlierData: Texture;
  inRangeIds: Texture;
  featureColorRampMin: number;
  featureColorRampMax: number;
  /** UI overlay for scale bars and timestamps. */
  overlay: Texture;
  /** Image backdrop, rendered behind the main frame object data. */
  backdrop: Texture;
  backdropBrightness: number;
  backdropSaturation: number;
  colorRamp: Texture;
  backgroundColor: Color;
  outlierColor: Color;
  outOfRangeColor: Color;
  highlightedId: number;
  hideOutOfRange: boolean;
  outlierDrawMode: number;
  outOfRangeDrawMode: number;
};

type ColorizeUniforms = { [K in keyof ColorizeUniformTypes]: Uniform<ColorizeUniformTypes[K]> };

const getDefaultUniforms = (): ColorizeUniforms => {
  const emptyBackdrop = new DataTexture(new Uint8Array([1, 0, 0, 0]), 1, 1, RGBAFormat, UnsignedByteType);
  const emptyFrame = new DataTexture(new Uint8Array([0, 0, 0, 0]), 1, 1, RGBAIntegerFormat, UnsignedByteType);
  emptyFrame.internalFormat = "RGBA8UI";
  emptyFrame.needsUpdate = true;
  const emptyOverlay = new DataTexture(new Uint8Array([0, 0, 0, 0]), 1, 1, RGBAFormat, UnsignedByteType);

  const emptyFeature = packDataTexture([0], FeatureDataType.F32);
  const emptyOutliers = packDataTexture([0], FeatureDataType.U8);
  const emptyInRangeIds = packDataTexture([0], FeatureDataType.U8);
  const emptyColorRamp = new ColorRamp(["black"]).texture;

  return {
    canvasToFrameScale: new Uniform(new Vector2(1, 1)),
    frame: new Uniform(emptyFrame),
    featureData: new Uniform(emptyFeature),
    outlierData: new Uniform(emptyOutliers),
    inRangeIds: new Uniform(emptyInRangeIds),
    overlay: new Uniform(emptyOverlay),
    objectOpacity: new Uniform(1.0),
    backdrop: new Uniform(emptyBackdrop),
    backdropBrightness: new Uniform(0.75),
    backdropSaturation: new Uniform(1.0),
    featureColorRampMin: new Uniform(0),
    featureColorRampMax: new Uniform(1),
    colorRamp: new Uniform(emptyColorRamp),
    highlightedId: new Uniform(-1),
    hideOutOfRange: new Uniform(false),
    backgroundColor: new Uniform(new Color(BACKGROUND_COLOR_DEFAULT)),
    outlierColor: new Uniform(new Color(OUTLIER_COLOR_DEFAULT)),
    outOfRangeColor: new Uniform(new Color(OUT_OF_RANGE_COLOR_DEFAULT)),
    outlierDrawMode: new Uniform(DrawMode.USE_COLOR),
    outOfRangeDrawMode: new Uniform(DrawMode.USE_COLOR),
  };
};

export default class ColorizeCanvas {
  private geometry: PlaneGeometry;
  private material: ShaderMaterial;
  private pickMaterial: ShaderMaterial;
  private mesh: Mesh;
  private pickMesh: Mesh;

  /** UI overlay for scale bars, timestamps, and other information. */
  public overlay: CanvasOverlay;

  // Rendered track line that shows the trajectory of a cell.
  private line: Line;
  private showTrackPath: boolean;

  private showTimestamp: boolean;
  private showScaleBar: boolean;
  private frameToCanvasScale: Vector4;

  private scene: Scene;
  private pickScene: Scene;
  private camera: OrthographicCamera;
  private renderer: WebGLRenderer;
  private pickRenderTarget: WebGLRenderTarget;

  private dataset: Dataset | null;
  private track: Track | null;
  private points: Float32Array;
  private canvasResolution: Vector2 | null;

  private featureName: string | null;
  private selectedBackdropKey: string | null;
  private colorRamp: ColorRamp;
  private colorMapRangeMin: number;
  private colorMapRangeMax: number;
  private categoricalPalette: ColorRamp;
  private currentFrame: number;

  constructor() {
    this.geometry = new PlaneGeometry(2, 2);
    this.material = new ShaderMaterial({
      vertexShader,
      fragmentShader,
      uniforms: getDefaultUniforms(),
      depthWrite: false,
      depthTest: false,
      glslVersion: GLSL3,
    });
    this.pickMaterial = new ShaderMaterial({
      vertexShader,
      fragmentShader: pickFragmentShader,
      uniforms: getDefaultUniforms(),
      depthWrite: false,
      depthTest: false,
      glslVersion: GLSL3,
    });
    this.mesh = new Mesh(this.geometry, this.material);
    this.pickMesh = new Mesh(this.geometry, this.pickMaterial);

    this.camera = new OrthographicCamera(-1, 1, 1, -1, 0, 1);
    this.scene = new Scene();
    this.scene.add(this.mesh);
    this.pickScene = new Scene();
    this.pickScene.add(this.pickMesh);

    // Configure lines
    this.points = new Float32Array([0, 0, 0]);

    const lineGeometry = new BufferGeometry();
    lineGeometry.setAttribute("position", new BufferAttribute(this.points, 3));
    const lineMaterial = new LineBasicMaterial({
      color: SELECTED_COLOR_DEFAULT,
      linewidth: 1.0,
    });

    this.line = new Line(lineGeometry, lineMaterial);
    this.scene.add(this.line);

    this.pickRenderTarget = new WebGLRenderTarget(1, 1, {
      depthBuffer: false,
    });
    this.renderer = new WebGLRenderer();
    this.checkPixelRatio();

    this.dataset = null;
    this.canvasResolution = null;
    this.featureName = null;
<<<<<<< HEAD
    this.colorRamp = new ColorRamp(["black"]);
    this.categoricalPalette = new ColorRamp(["black"]);
=======
    this.selectedBackdropKey = null;
    this.colorRamp = DEFAULT_COLOR_RAMPS.get(DEFAULT_COLOR_RAMP_ID)!.colorRamp;
    this.categoricalPalette = new ColorRamp(
      DEFAULT_CATEGORICAL_PALETTES.get(DEFAULT_CATEGORICAL_PALETTE_ID)!.colorStops
    );
>>>>>>> 137ca9e0

    this.track = null;
    this.showTrackPath = false;
    this.colorMapRangeMin = 0;
    this.colorMapRangeMax = 0;
    this.currentFrame = 0;

    this.overlay = new CanvasOverlay();
    this.showScaleBar = false;
    this.showTimestamp = false;
    this.frameToCanvasScale = new Vector4(1, 1, 1, 1);

    this.render = this.render.bind(this);
    this.getCurrentFrame = this.getCurrentFrame.bind(this);
    this.setOutOfRangeDrawMode = this.setOutOfRangeDrawMode.bind(this);
    this.updateScaling = this.updateScaling.bind(this);
  }

  get domElement(): HTMLCanvasElement {
    return this.renderer.domElement;
  }

  private checkPixelRatio(): void {
    if (this.renderer.getPixelRatio() !== window.devicePixelRatio) {
      this.renderer.setPixelRatio(window.devicePixelRatio);
    }
  }

  setSize(width: number, height: number): void {
    this.checkPixelRatio();

    this.renderer.setSize(width, height);
    this.overlay.setSize(width, height);
    // TODO: either make this a 1x1 target and draw it with a new camera every time we pick,
    // or keep it up to date with the canvas on each redraw (and don't draw to it when we pick!)
    this.pickRenderTarget.setSize(width, height);

    this.canvasResolution = new Vector2(width, height);
    if (this.dataset) {
      this.updateScaling(this.dataset.frameResolution, this.canvasResolution);
    }
  }

  private updateScaleBar(): void {
    // Update the scale bar units
    const frameDims = this.dataset?.metadata.frameDims;
    // Ignore cases where dimensions have size 0
    const hasFrameDims = frameDims && frameDims.width !== 0 && frameDims.height !== 0;
    if (this.showScaleBar && hasFrameDims && this.canvasResolution !== null) {
      // `frameDims` are already in the provided unit scaling, so we figure out the current
      // size of the frame relative to the canvas to determine the canvas' width in units.
      // We only consider X scaling here because the scale bar is always horizontal.
      const canvasWidthInUnits = frameDims.width * this.frameToCanvasScale.x;
      const unitsPerScreenPixel = canvasWidthInUnits / this.canvasResolution.x;
      this.overlay.updateScaleBarOptions({ unitsPerScreenPixel, units: frameDims.units, visible: true });
    } else {
      this.overlay.updateScaleBarOptions({ visible: false });
    }
  }

  setScaleBarVisibility(visible: boolean): void {
    this.showScaleBar = visible;
    this.updateScaleBar();
    this.overlay.render();
  }

  private updateTimestamp(): void {
    // Calculate the current time stamp based on the current frame and the frame duration provided
    // by the dataset (optionally, hide the timestamp if the frame duration is not provided).
    // Pass along to the overlay as parameters.
    if (this.showTimestamp && this.dataset) {
      const frameDurationSec = this.dataset.metadata.frameDurationSeconds;
      if (frameDurationSec) {
        const startTimeSec = this.dataset.metadata.startTimeSeconds;
        // Note: there's some semi-redundant information here, since the current timestamp and max
        // timestamp could be calculated from the frame duration if we passed in the current + max
        // frames instead. For now, it's ok to keep those calculations here in ColorizeCanvas so the
        // overlay doesn't need to know frame numbers. The duration + start time are needed for
        // time display calculations, however.
        this.overlay.updateTimestampOptions({
          visible: true,
          frameDurationSec,
          startTimeSec,
          currTimeSec: this.currentFrame * frameDurationSec + startTimeSec,
          maxTimeSec: this.dataset.numberOfFrames * frameDurationSec + startTimeSec,
        });
        return;
      }
    }

    // Hide the timestamp if configuration is invalid or it's disabled.
    this.overlay.updateTimestampOptions({ visible: false });
  }

  setTimestampVisibility(visible: boolean): void {
    this.showTimestamp = visible;
    this.updateTimestamp();
    this.overlay.render();
  }

  private updateScaling(frameResolution: Vector2 | null, canvasResolution: Vector2 | null): void {
    if (!frameResolution || !canvasResolution) {
      return;
    }
    const canvasAspect = canvasResolution.x / canvasResolution.y;
    const frameAspect = frameResolution.x / frameResolution.y;
    // Proportion by which the frame must be scaled to maintain its aspect ratio in the canvas.
    // This is required because the canvas coordinates are defined in relative coordinates with
    // a range of [-1, 1], and don't reflect scaling/changes to the canvas aspect ratio.
    const canvasToFrameScale: Vector2 = new Vector2(1, 1);
    if (canvasAspect > frameAspect) {
      // Canvas has a wider aspect ratio than the frame, so proportional height is 1
      // and we scale width accordingly.
      canvasToFrameScale.x = canvasAspect / frameAspect;
    } else {
      canvasToFrameScale.y = frameAspect / canvasAspect;
    }
    // Inverse
    const frameToCanvasScale = new Vector4(1 / canvasToFrameScale.x, 1 / canvasToFrameScale.y, 1, 1);

    this.setUniform("canvasToFrameScale", canvasToFrameScale);
    // Scale the line mesh so the vertices line up correctly even when the canvas changes
    this.line.scale.set(frameToCanvasScale.x, frameToCanvasScale.y, 1);

    this.updateScaleBar();
  }

  public async setDataset(dataset: Dataset): Promise<void> {
    if (this.dataset !== null) {
      this.dataset.dispose();
    }
    this.dataset = dataset;
    if (this.dataset.outliers) {
      this.setUniform("outlierData", this.dataset.outliers);
    } else {
      this.setUniform("outlierData", packDataTexture([0], FeatureDataType.U8));
    }

    const frame = this.currentFrame;
    this.currentFrame = -1;
    await this.setFrame(frame);
    this.updateScaling(this.dataset.frameResolution, this.canvasResolution);
    this.render();
  }

  private setUniform<U extends keyof ColorizeUniformTypes>(name: U, value: ColorizeUniformTypes[U]): void {
    this.material.uniforms[name].value = value;
    this.pickMaterial.uniforms[name].value = value;
  }

  /** Sets the current color ramp. Used when a continuous or discrete feature is selected. */
  setColorRamp(ramp: ColorRamp): void {
    if (this.colorRamp !== ramp) {
      // Dispose of existing ramp
      this.colorRamp.dispose();
    }
    this.colorRamp = ramp;
  }

  setCategoricalColors(colors: Color[]): void {
    this.categoricalPalette.dispose();
    this.categoricalPalette = new ColorRamp(colors);
  }

  setBackgroundColor(color: Color): void {
    this.setUniform("backgroundColor", color);
  }

  setOutlierDrawMode(mode: DrawMode, color?: Color): void {
    this.setUniform("outlierDrawMode", mode);
    if (mode === DrawMode.USE_COLOR && color) {
      this.setUniform("outlierColor", color);
    }
  }

  setOutOfRangeDrawMode(mode: DrawMode, color?: Color): void {
    this.setUniform("outOfRangeDrawMode", mode);
    if (mode === DrawMode.USE_COLOR && color) {
      this.setUniform("outOfRangeColor", color);
    }
  }

  setSelectedTrack(track: Track | null): void {
    if (this.track && this.track?.trackId === track?.trackId) {
      return;
    }
    this.track = track;
    if (!track || !track.centroids || track.centroids.length === 0 || !this.dataset) {
      return;
    }
    // Make a new array of the centroid positions in pixel coordinates.
    // Points are in 3D while centroids are pairs of 2D coordinates in a 1D array
    this.points = new Float32Array(track.length() * 3);

    for (let i = 0; i < track.length(); i++) {
      // Normalize from pixel coordinates to canvas space [-1, 1]
      this.points[3 * i + 0] = (track.centroids[2 * i] / this.dataset.frameResolution.x) * 2.0 - 1.0;
      this.points[3 * i + 1] = -((track.centroids[2 * i + 1] / this.dataset.frameResolution.y) * 2.0 - 1.0);
      this.points[3 * i + 2] = 0;
    }
    // Assign new BufferAttribute because the old array has been discarded.
    this.line.geometry.setAttribute("position", new BufferAttribute(this.points, 3));
    this.line.geometry.getAttribute("position").needsUpdate = true;
    this.updateTrackRange();
  }

  setShowTrackPath(show: boolean): void {
    this.showTrackPath = show;
  }

  /**
   * Updates the range of the track path line so that it shows up the path up to the current
   * frame.
   */
  updateTrackRange(): void {
    // Show nothing if track doesn't exist or doesn't have centroid data
    if (!this.track || !this.track.centroids || !this.showTrackPath) {
      this.line.geometry.setDrawRange(0, 0);
      return;
    }

    // Show path up to current frame
    const trackFirstFrame = this.track.times[0];
    let range = this.currentFrame - trackFirstFrame;

    if (range > this.track.length() || range < 0) {
      // Hide track if we are outside the track range
      range = 0;
    }

    this.line.geometry.setDrawRange(0, range);
  }

  private updateHighlightedId(): void {
    // Hide highlight if no track is selected
    if (!this.track) {
      this.setUniform("highlightedId", -1);
      return;
    }
    this.setUniform("highlightedId", this.track.getIdAtTime(this.currentFrame));
  }

  setFeature(name: string): void {
    if (!this.dataset?.hasFeature(name)) {
      return;
    }
    const featureData = this.dataset.getFeatureData(name)!;
    this.featureName = name;
    this.setUniform("featureData", featureData.tex);
    this.render(); // re-render necessary because map range may have changed
  }

  setColorMapRangeMin(newMin: number): void {
    this.colorMapRangeMin = newMin;
  }

  setColorMapRangeMax(newMax: number): void {
    this.colorMapRangeMax = newMax;
  }

  resetColorMapRange(): void {
    if (!this.featureName) {
      return;
    }
    const featureData = this.dataset?.getFeatureData(this.featureName);
    if (featureData) {
      this.colorMapRangeMin = featureData.min;
      this.colorMapRangeMax = featureData.max;
      this.setUniform("featureColorRampMin", this.colorMapRangeMin);
      this.setUniform("featureColorRampMax", this.colorMapRangeMax);
    }
  }

  /**
   * Updates the feature thresholds used to determine what values are in and outside of range.
   * Note that this is separate from the color ramp min/max, which just controls how colors are applied.
   * @param thresholds Array of feature thresholds, which must define the feature name, min, and max.
   * If a feature name cannot be found in the dataset, it will be ignored.
   */
  setFeatureThresholds(thresholds: FeatureThreshold[]): void {
    if (!this.dataset) {
      return;
    }
    // Make new binary boolean texture (1/0) representing whether an object is in range of the
    // feature thresholds or not.
    // TODO: Optimize memory by using a true boolean array? Bit-level manipulation to fit it within Uint8Array?
    // TODO: If optimizing, use fuse operation via shader.
    const inRangeIds = new Uint8Array(this.dataset.numObjects);
    inRangeIds.fill(1);

    for (const threshold of thresholds) {
      const featureData = this.dataset.getFeatureData(threshold.featureName);
      // Ignore thresholds with features that don't exist in this dataset or whose units don't match
      if (!featureData || featureData.units !== threshold.units) {
        continue;
      }
      for (let i = 0, n = inRangeIds.length; i < n; i++) {
        if (inRangeIds[i] === 1 && (featureData.data[i] < threshold.min || featureData.data[i] > threshold.max)) {
          inRangeIds[i] = 0;
        }
      }
    }
    // Save the array to a texture and pass it into the shader
    this.setUniform("inRangeIds", packDataTexture(Array.from(inRangeIds), FeatureDataType.U8));
    this.render();
  }

  getColorMapRangeMin(): number {
    return this.colorMapRangeMin;
  }

  getColorMapRangeMax(): number {
    return this.colorMapRangeMax;
  }

  /**
   * @returns The number of frames in the dataset. If no dataset is loaded,
   * returns 0 by default.
   */
  getTotalFrames(): number {
    return this.dataset ? this.dataset.numberOfFrames : 0;
  }

  getCurrentFrame(): number {
    return this.currentFrame;
  }

  public isValidFrame(index: number): boolean {
    return index >= 0 && index < this.getTotalFrames();
  }

  public setObjectOpacity(percentOpacity: number): void {
    percentOpacity = Math.max(0, Math.min(100, percentOpacity));
    this.setUniform("objectOpacity", percentOpacity / 100);
  }

  public setBackdropSaturation(percentSaturation: number): void {
    percentSaturation = Math.max(0, Math.min(100, percentSaturation));
    this.setUniform("backdropSaturation", percentSaturation / 100);
  }

  public setBackdropBrightness(percentBrightness: number): void {
    percentBrightness = Math.max(0, Math.min(200, percentBrightness));
    this.setUniform("backdropBrightness", percentBrightness / 100);
  }

  public setBackdropKey(key: string | null): void {
    this.selectedBackdropKey = key;
    this.setFrame(this.currentFrame, true).then(() => {
      this.render();
    });
  }

  /**
   * Sets the current frame of the canvas, loading the new frame data if the
   * frame number changes.
   * @param index Index of the new frame.
   * @param forceUpdate Force a reload of the frame data, even if the frame
   * is already loaded.
   */
  async setFrame(index: number, forceUpdate: boolean = false): Promise<void> {
    // Ignore same or bad frame indices
    if ((!forceUpdate && this.currentFrame === index) || !this.isValidFrame(index)) {
      return;
    }
    // New frame, so load the frame data.
    this.currentFrame = index;
    let backdropPromise = undefined;
    if (this.selectedBackdropKey && this.dataset?.hasBackdrop(this.selectedBackdropKey)) {
      backdropPromise = this.dataset?.loadBackdrop(this.selectedBackdropKey, index);
    }
    const framePromise = this.dataset?.loadFrame(index);
    const result = await Promise.all([framePromise, backdropPromise]);
    const [frame, backdrop] = result;

    if (!frame) {
      return;
    }
    if (this.currentFrame !== index) {
      // This load request has been superceded by a request for another frame, which has already loaded in image data.
      // Drop this request.
      return;
    }
    if (backdrop) {
      this.setUniform("backdrop", backdrop);
    } else {
      this.setUniform("backdrop", new DataTexture(new Uint8Array([0, 0, 0, 0]), 1, 1, RGBAFormat, UnsignedByteType));
    }
    this.setUniform("frame", frame);
  }

  /** Switches the coloring between the categorical and color ramps depending on the currently
   * selected feature.
   */
  updateRamp(): void {
    if (this.featureName && this.dataset?.isFeatureCategorical(this.featureName)) {
      this.setUniform("colorRamp", this.categoricalPalette.texture);
      this.setUniform("featureColorRampMin", 0);
      this.setUniform("featureColorRampMax", MAX_FEATURE_CATEGORIES - 1);
    } else {
      this.setUniform("colorRamp", this.colorRamp.texture);
      this.setUniform("featureColorRampMin", this.colorMapRangeMin);
      this.setUniform("featureColorRampMax", this.colorMapRangeMax);
    }
  }

  render(): void {
    this.updateHighlightedId();
    this.updateTrackRange();
    this.updateRamp();

    // Overlay updates
    this.updateScaleBar();
    this.updateTimestamp();

    // Draw the overlay, and pass the resulting image as a texture to the shader.
    this.overlay.render();
    const overlayTexture = new CanvasTexture(this.overlay.canvas);
    this.setUniform("overlay", overlayTexture);

    this.renderer.render(this.scene, this.camera);
  }

  dispose(): void {
    this.dataset?.dispose();
    this.dataset = null;
    this.material.dispose();
    this.geometry.dispose();
    this.renderer.dispose();
    this.pickMaterial.dispose();
  }

  getIdAtPixel(x: number, y: number): number {
    const rt = this.renderer.getRenderTarget();

    this.renderer.setRenderTarget(this.pickRenderTarget);
    this.renderer.render(this.pickScene, this.camera);

    const pixbuf = new Uint8Array(4);
    this.renderer.readRenderTargetPixels(this.pickRenderTarget, x, this.pickRenderTarget.height - y, 1, 1, pixbuf);
    // restore main render target
    this.renderer.setRenderTarget(rt);

    // get 32bit value from 4 8bit values
    const value = pixbuf[0] | (pixbuf[1] << 8) | (pixbuf[2] << 16) | (pixbuf[3] << 24);
    // offset by 1 since 0 is background.
    return value - 1;
  }
}<|MERGE_RESOLUTION|>--- conflicted
+++ resolved
@@ -23,7 +23,6 @@
   WebGLRenderTarget,
 } from "three";
 
-<<<<<<< HEAD
 import ColorRamp from "./ColorRamp";
 import Dataset from "./Dataset";
 import { FeatureDataType } from "./types";
@@ -32,27 +31,9 @@
 import fragmentShader from "./shaders/colorize_RGBA8U.frag";
 import pickFragmentShader from "./shaders/cellId_RGBA8U.frag";
 import Track from "./Track";
-import CanvasOverlay from "./CanvasOverlay";
+import CanvasOverlay from "./CanvasUIOverlay";
 import { FeatureThreshold } from "./types";
 import { MAX_FEATURE_CATEGORIES } from "../constants";
-=======
-import {
-  DEFAULT_CATEGORICAL_PALETTES,
-  DEFAULT_CATEGORICAL_PALETTE_ID,
-  DEFAULT_COLOR_RAMPS,
-  DEFAULT_COLOR_RAMP_ID,
-  MAX_FEATURE_CATEGORIES,
-} from "../constants";
-import CanvasOverlay from "./CanvasUIOverlay";
-import ColorRamp from "./ColorRamp";
-import Dataset from "./Dataset";
-import pickFragmentShader from "./shaders/cellId_RGBA8U.frag";
-import vertexShader from "./shaders/colorize.vert";
-import fragmentShader from "./shaders/colorize_RGBA8U.frag";
-import Track from "./Track";
-import { FeatureDataType, FeatureThreshold } from "./types";
-import { packDataTexture } from "./utils/texture_utils";
->>>>>>> 137ca9e0
 
 const BACKGROUND_COLOR_DEFAULT = 0xf7f7f7;
 export const OUTLIER_COLOR_DEFAULT = 0xc0c0c0;
@@ -221,16 +202,8 @@
     this.dataset = null;
     this.canvasResolution = null;
     this.featureName = null;
-<<<<<<< HEAD
     this.colorRamp = new ColorRamp(["black"]);
     this.categoricalPalette = new ColorRamp(["black"]);
-=======
-    this.selectedBackdropKey = null;
-    this.colorRamp = DEFAULT_COLOR_RAMPS.get(DEFAULT_COLOR_RAMP_ID)!.colorRamp;
-    this.categoricalPalette = new ColorRamp(
-      DEFAULT_CATEGORICAL_PALETTES.get(DEFAULT_CATEGORICAL_PALETTE_ID)!.colorStops
-    );
->>>>>>> 137ca9e0
 
     this.track = null;
     this.showTrackPath = false;
