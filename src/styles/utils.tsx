--- conflicted
+++ resolved
@@ -57,11 +57,6 @@
 `;
 
 /**
-<<<<<<< HEAD
- * A flexbox container that aligns settings by labels and input.
- * A settings object should consist of a `label` containing a `span` label text
- * element.
-=======
  * A grid container that aligns settings by labels and input.
  *
  * A settings object should be a `label` containing ONLY two child elements;
@@ -73,54 +68,17 @@
  * If you do not want the `span` column to be sized automatically, set this to a fixed width or percentage (ex: `"30%"` or `"100px"`).
  * @param gapPx The gap, in pixels, between each row and column. 6 by default.
  * @param indentPx The indent, in pixels, of the entire container. 10 by default.
->>>>>>> 3b6bc89f
  *
  * @example
  * ```
  * <SettingsContainer>
  *   <label>
  *     <span>Label for a setting</span>
-<<<<<<< HEAD
- *     <input type="text" />  // can be any element
-=======
  *     <input type="text" />  // can be any SINGLE element (including divs). Multiple elements will break the layout.
->>>>>>> 3b6bc89f
  *   </label>
  * </SettingsContainer>
  * ```
  */
-<<<<<<< HEAD
-export const SettingsContainer = styled.div<{ $spanWidth?: string }>`
-  display: flex;
-  gap: 6px;
-  flex-direction: column;
-  width: 100%;
-
-  & > label {
-    display: flex;
-    gap: 6px;
-    width: 100%;
-    align-items: baseline;
-  }
-
-  & > label > span:first-of-type {
-    display: inline-block;
-    text-align: right;
-    vertical-align: middle;
-    ${(props) => {
-      if (props.$spanWidth) {
-        return css`
-          min-width: ${props.$spanWidth};
-          max-width: ${props.$spanWidth};
-        `;
-      }
-      return css`
-        min-width: 30%;
-        max-width: 30%;
-      `;
-    }}
-  }
-=======
 export const SettingsContainer = styled.div<{ $spanWidth?: string; $gapPx?: number; $indentPx?: number }>`
   display: grid;
 
@@ -161,5 +119,4 @@
     // where the colon separator is.
     align-items: end;
   }
->>>>>>> 3b6bc89f
 `;