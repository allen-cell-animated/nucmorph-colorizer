import { describe, expect, it } from "vitest";

import { ANY_ERROR } from "./test_utils";

import DataCache from "../src/colorizer/DataCache";

describe("DataCache", () => {
  class DisposableString {
    public value: string;
    public hasBeenDisposed: boolean = false;

    constructor(value: string) {
      this.value = value;
    }

    dispose(): void {
      this.hasBeenDisposed = true;
    }
  }

  it("can insert and retrieve values up to capacity", () => {
    const cache = new DataCache<DisposableString>(3);

    cache.insert("1", new DisposableString("A"));
    expect(cache.size).toBe(1);
    cache.insert("2", new DisposableString("B"));
    expect(cache.size).toBe(2);
    cache.insert("3", new DisposableString("C"));
    expect(cache.size).toBe(3);
  });

  it("returns undefined for values not in cache", () => {
    const cache = new DataCache<DisposableString>(3);

    cache.insert("1", new DisposableString("A"));

    expect(cache.get("2")?.value).toBe(undefined);
    expect(cache.get("3")?.value).toBe(undefined);
    expect(cache.get("A")?.value).toBe(undefined);
  });

  it("accepts both integers and strings as keys", () => {
    const cache = new DataCache<DisposableString>(3);

    cache.insert("1", new DisposableString("A"));
    cache.insert(2, new DisposableString("B"));
    cache.insert("3", new DisposableString("C"));

    expect(cache.get("1")?.value).toBe("A");
    expect(cache.get(1)?.value).toBe("A");
    expect(cache.get("2")?.value).toBe("B");
    expect(cache.get(2)?.value).toBe("B");
    expect(cache.get("3")?.value).toBe("C");
    expect(cache.get(3)?.value).toBe("C");
  });

  it("evicts entries when new items are inserted", () => {
    const cache = new DataCache<DisposableString>(3);
    cache.insert("1", new DisposableString("A"));
    cache.insert("2", new DisposableString("B"));
    cache.insert("3", new DisposableString("C"));
    expect(cache.size).toBe(3);

    // Inserting another value will evict the oldest value, 1
    cache.insert("4", new DisposableString("D"));
    expect(cache.size).toBe(3);

    expect(cache.get("1")?.value).toBe(undefined);
    expect(cache.get("2")?.value).toBe("B");
    expect(cache.get("3")?.value).toBe("C");
    expect(cache.get("4")?.value).toBe("D");
  });

  it("calls dispose() on entries when they are evicted", () => {
    const cache = new DataCache<DisposableString>(1);
    const a = new DisposableString("A");
    const b = new DisposableString("B");

    cache.insert("1", a);
    expect(a.hasBeenDisposed).toBe(false);

<<<<<<< HEAD
    // Key 1 is evicted, so a should be disposed.
=======
    // Key 1 is evicted, so `a` should be disposed.
>>>>>>> 42a38d7f
    cache.insert("2", b);
    expect(a.hasBeenDisposed).toBe(true);
    expect(b.hasBeenDisposed).toBe(false);
  });

  it("moves values to front of list when they are accessed (evicts LRU)", () => {
    const cache = new DataCache<DisposableString>(3);
    cache.insert("1", new DisposableString("A"));
    cache.insert("2", new DisposableString("B"));
    cache.insert("3", new DisposableString("C"));

    // 1 is oldest, but accessing it will make it the newest.
    // 2 is now the oldest and will be evicted next time a new value is inserted.
    cache.get("1");

    cache.insert("4", new DisposableString("D"));
    expect(cache.size).toBe(3);
    expect(cache.get("1")?.value).toBe("A");
    expect(cache.get("2")?.value).toBe(undefined);
    expect(cache.get("3")?.value).toBe("C");
    expect(cache.get("4")?.value).toBe("D");
  });

  it("replaces values when reinserted", () => {
    const cache = new DataCache<DisposableString>(3);
    cache.insert("1", new DisposableString("A"));
    expect(cache.get("1")?.value).toBe("A");

    cache.insert("1", new DisposableString("AA"));
    expect(cache.get("1")?.value).toBe("AA");
  });

  it("accounts for entry size when evicting to maintain max size", () => {
    const cache = new DataCache<DisposableString>(3);
    cache.insert("1", new DisposableString("A"), 1);
    expect(cache.size).toBe(1);
    cache.insert("2", new DisposableString("B"), 2);
    expect(cache.size).toBe(3);

    // Insert a third value that has a size of 2. Key 1 is the oldest value,
    // but because key 2 also has a size of 2, both must be
    // evicted to make room for the new value.
    cache.insert("3", new DisposableString("C"), 2);
    expect(cache.size).toBe(2);
    expect(cache.get("1")?.value).toBe(undefined);
    expect(cache.get("2")?.value).toBe(undefined);
    expect(cache.get("3")?.value).toBe("C");
  });

  it("throws an error if entry size is larger than capacity", () => {
    const cache = new DataCache<DisposableString>(3);
    expect(() => cache.insert("1", new DisposableString("A"), 4)).toThrowError(ANY_ERROR);
  });

  it("reserves keys and prevents them from being evicted", () => {
    const cache = new DataCache<DisposableString>(3);
    cache.insert("1", new DisposableString("A"));
    cache.insert("2", new DisposableString("B"));
    cache.insert("3", new DisposableString("C"));
    cache.setReservedKeys(new Set(["1", "2"]));
    expect(cache.size).toBe(3);

    // Add another element, 4, to the cache, which will force an element to be
    // evicted. 1 and 2 are oldest elements, but because they are reserved,
    // element 3 is the oldest non-reserved element and will be evicted.
    cache.insert("4", new DisposableString("D"));
    expect(cache.size).toBe(3);
    expect(cache.get("1")?.value).toBe("A");
    expect(cache.get("2")?.value).toBe("B");
    expect(cache.get("3")?.value).toBe(undefined);
    expect(cache.get("4")?.value).toBe("D");
  });

  it("allows unreserved keys to be evicted", () => {
    const cache = new DataCache<DisposableString>(2);
    cache.insert("1", new DisposableString("A"));
    cache.insert("2", new DisposableString("B"));
    cache.setReservedKeys(new Set(["1"]));
    expect(cache.size).toBe(2);

    // 1 is reserved, so 2 will be evicted when a new value is inserted.
    cache.insert("3", new DisposableString("C"));
    expect(cache.size).toBe(2);
    expect(cache.get("1")?.value).toBe("A");
    expect(cache.get("2")?.value).toBe(undefined);
    expect(cache.get("3")?.value).toBe("C");

    // Remove 1 from the reserved keys. It will be added to the front of the list.
    cache.setReservedKeys(new Set([]));

    // Test that 1 is at the front of the list (3 should be the oldest
    // and evicted next time a new value is inserted).
    cache.insert("4", new DisposableString("D"));
    expect(cache.size).toBe(2);
    expect(cache.get("1")?.value).toBe("A");
    expect(cache.get("4")?.value).toBe("D");

    // Inserting one more value will evict 1
    cache.insert("5", new DisposableString("E"));
    expect(cache.size).toBe(2);
    expect(cache.get("4")?.value).toBe("D");
    expect(cache.get("5")?.value).toBe("E");
  });

  it("reserves keys even if they are added to the cache later", () => {
    const cache = new DataCache<DisposableString>(2);
    cache.setReservedKeys(new Set(["1"]));
    cache.insert("1", new DisposableString("A"));
    cache.insert("2", new DisposableString("B"));
    cache.insert("3", new DisposableString("C"));
    expect(cache.size).toBe(2);

    expect(cache.get("1")?.value).toBe("A");
    expect(cache.get("2")?.value).toBe(undefined);
    expect(cache.get("3")?.value).toBe("C");
  });

  it("keeps newly added value even if it + reserved keys would exceed max size", () => {
    const cache = new DataCache<DisposableString>(2);
    cache.setReservedKeys(new Set(["1", "2"]));
    cache.insert("1", new DisposableString("A"));
    cache.insert("2", new DisposableString("B"));
    expect(cache.size).toBe(2);

    // Inserting a third value exceeds the max, but because it is new
    // it should not be immediately evicted.
    cache.insert("3", new DisposableString("C"));
    expect(cache.size).toBe(3);
    expect(cache.get("1")?.value).toBe("A");
    expect(cache.get("2")?.value).toBe("B");
    expect(cache.get("3")?.value).toBe("C");

    // Inserting another value should evict 3.
    cache.insert("4", new DisposableString("D"));
    expect(cache.get("1")?.value).toBe("A");
    expect(cache.get("2")?.value).toBe("B");
    expect(cache.size).toBe(3);
    expect(cache.get("3")?.value).toBe(undefined);
    expect(cache.get("4")?.value).toBe("D");
  });
});<|MERGE_RESOLUTION|>--- conflicted
+++ resolved
@@ -79,11 +79,7 @@
     cache.insert("1", a);
     expect(a.hasBeenDisposed).toBe(false);
 
-<<<<<<< HEAD
-    // Key 1 is evicted, so a should be disposed.
-=======
     // Key 1 is evicted, so `a` should be disposed.
->>>>>>> 42a38d7f
     cache.insert("2", b);
     expect(a.hasBeenDisposed).toBe(true);
     expect(b.hasBeenDisposed).toBe(false);
