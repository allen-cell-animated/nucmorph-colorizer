--- conflicted
+++ resolved
@@ -8,9 +8,9 @@
   UrlParams,
   isAllenPath,
 } from "../src/colorizer/utils/url_utils";
-<<<<<<< HEAD
-import { DEFAULT_COLOR_RAMPS, MAX_FEATURE_CATEGORIES } from "../src/constants";
+import { MAX_FEATURE_CATEGORIES } from "../src/constants";
 import { ThresholdType } from "../src/colorizer/types";
+import { DEFAULT_COLOR_RAMPS } from "../src/colorizer";
 
 function padCategories(categories: boolean[]): boolean[] {
   const result = [...categories];
@@ -19,9 +19,6 @@
   }
   return result;
 }
-=======
-import { DEFAULT_COLOR_RAMPS } from "../src/colorizer";
->>>>>>> 2ae5b376
 
 const stateWithNonLatinCharacters: [Partial<UrlParams>, string] = [
   {
