import { Checkbox, Slider } from "antd";
import React, { ReactElement } from "react";
import { Color } from "three";

import { Dataset } from "../../colorizer";
import { DrawMode } from "../../colorizer/ColorizeCanvas";
<<<<<<< HEAD
import { FlexColumn, SettingsContainer } from "../../styles/utils";
=======
import { FlexColumn } from "../../styles/utils";
import { SettingsContainer, SettingsItem } from "../SettingsContainer";
>>>>>>> 5383a3ae
import { DrawSettings } from "../CanvasWrapper";
import DrawModeDropdown from "../DrawModeDropdown";
import LabeledDropdown from "../LabeledDropdown";
import CustomCollapse from "../CustomCollapse";
import styled from "styled-components";

const NO_BACKDROP = {
  key: "",
  label: "(None)",
};

const INDENT_PX = 24;

type SettingsTabProps = {
  outOfRangeDrawSettings: DrawSettings;
  outlierDrawSettings: DrawSettings;
  showScaleBar: boolean;
  showTimestamp: boolean;
  dataset: Dataset | null;
  backdropBrightness: number;
  backdropSaturation: number;
  selectedBackdropKey: string | null;
  objectOpacity: number;
  setOutOfRangeDrawSettings: (drawSettings: DrawSettings) => void;
  setOutlierDrawSettings: (drawSettings: DrawSettings) => void;
  setShowScaleBar: (show: boolean) => void;
  setShowTimestamp: (show: boolean) => void;
  setBackdropBrightness: (percent: number) => void;
  setBackdropSaturation: (percent: number) => void;
  setBackdropKey: (name: string | null) => void;
  setObjectOpacity: (opacity: number) => void;
};

const HiddenMarksSlider = styled(Slider)`
  &.ant-slider-with-marks {
    /** Override ant default styling which adds margin for mark text */
    margin-bottom: 9.625px;
  }
  & .ant-slider-mark {
    /** Hide mark text */
    display: none;
    height: 0;
  }
`;

const makeAntSliderMarks = (marks: number[]): { [key: number]: string } => {
  return marks.reduce((acc, mark) => {
    acc[mark] = mark.toString();
    return acc;
  }, {} as { [key: number]: string });
};

<<<<<<< HEAD
=======
const h3Wrapper = (label: string | ReactElement): ReactElement => {
  return <h3>{label}</h3>;
};

>>>>>>> 5383a3ae
export default function SettingsTab(props: SettingsTabProps): ReactElement {
  const backdropOptions = props.dataset
    ? Array.from(props.dataset.getBackdropData().entries()).map(([key, data]) => {
        return { key, label: data.name };
      })
    : [];
  backdropOptions.unshift(NO_BACKDROP);

  return (
    <FlexColumn $gap={5}>
      <CustomCollapse label="Backdrop">
<<<<<<< HEAD
        <SettingsContainer $indentPx={INDENT_PX}>
          <LabeledDropdown
            label={"Backdrop images:"}
            selected={props.selectedBackdropKey || NO_BACKDROP.key}
            items={backdropOptions}
            onChange={props.setBackdropKey}
            disabled={backdropOptions.length === 1}
          />
          <label>
            <span>
              <h3>Brightness:</h3>
            </span>
=======
        <SettingsContainer indentPx={INDENT_PX} labelFormatter={h3Wrapper}>
          <SettingsItem label="Backdrop images:">
            <LabeledDropdown
              selected={props.selectedBackdropKey || NO_BACKDROP.key}
              items={backdropOptions}
              onChange={props.setBackdropKey}
              disabled={backdropOptions.length === 1}
            />
          </SettingsItem>
          <SettingsItem label="Brightness:">
>>>>>>> 5383a3ae
            <HiddenMarksSlider
              style={{ maxWidth: "200px", width: "100%" }}
              min={50}
              max={150}
              step={10}
              marks={makeAntSliderMarks([50, 100, 150])}
              value={props.backdropBrightness}
              onChange={props.setBackdropBrightness}
              tooltip={{ formatter: (value) => `${value}%` }}
            />
<<<<<<< HEAD
          </label>
          <label>
            <span>
              <h3>Saturation:</h3>
            </span>
=======
          </SettingsItem>

          <SettingsItem label="Saturation:">
>>>>>>> 5383a3ae
            <HiddenMarksSlider
              style={{ maxWidth: "200px", width: "100%" }}
              min={0}
              max={100}
              step={10}
              marks={makeAntSliderMarks([0, 50, 100])}
              value={props.backdropSaturation}
              onChange={props.setBackdropSaturation}
              tooltip={{ formatter: (value) => `${value}%` }}
            />
<<<<<<< HEAD
          </label>
        </SettingsContainer>
      </CustomCollapse>
      <CustomCollapse label="Objects">
        <SettingsContainer $indentPx={INDENT_PX}>
          <DrawModeDropdown
            label="Filtered object color:"
            selected={props.outOfRangeDrawSettings.mode}
            color={props.outOfRangeDrawSettings.color}
            onChange={(mode: DrawMode, color: Color) => {
              props.setOutOfRangeDrawSettings({ mode, color });
            }}
          />
          <DrawModeDropdown
            label="Outlier object color:"
            selected={props.outlierDrawSettings.mode}
            color={props.outlierDrawSettings.color}
            onChange={(mode: DrawMode, color: Color) => {
              props.setOutlierDrawSettings({ mode, color });
            }}
          />{" "}
          <label>
            <span>
              <h3>Opacity:</h3>
            </span>
=======
          </SettingsItem>
        </SettingsContainer>
      </CustomCollapse>
      <CustomCollapse label="Objects">
        <SettingsContainer indentPx={INDENT_PX} labelFormatter={h3Wrapper}>
          <SettingsItem label="Filtered object color:">
            <DrawModeDropdown
              selected={props.outOfRangeDrawSettings.mode}
              color={props.outOfRangeDrawSettings.color}
              onChange={(mode: DrawMode, color: Color) => {
                props.setOutOfRangeDrawSettings({ mode, color });
              }}
            />
          </SettingsItem>
          <SettingsItem label="Outlier object color:">
            <DrawModeDropdown
              selected={props.outlierDrawSettings.mode}
              color={props.outlierDrawSettings.color}
              onChange={(mode: DrawMode, color: Color) => {
                props.setOutlierDrawSettings({ mode, color });
              }}
            />
          </SettingsItem>
          <SettingsItem label="Opacity:">
>>>>>>> 5383a3ae
            <HiddenMarksSlider
              style={{ maxWidth: "200px", width: "100%" }}
              min={0}
              max={100}
              value={props.objectOpacity}
              onChange={props.setObjectOpacity}
            />
<<<<<<< HEAD
          </label>
          <label>
            <span></span>
=======
          </SettingsItem>
          <SettingsItem>
>>>>>>> 5383a3ae
            <Checkbox
              type="checkbox"
              checked={props.showScaleBar}
              onChange={() => {
                props.setShowScaleBar(!props.showScaleBar);
              }}
            >
              Show scale bar
            </Checkbox>
<<<<<<< HEAD
          </label>
          <label>
            <span></span>
=======
          </SettingsItem>
          <SettingsItem>
>>>>>>> 5383a3ae
            <Checkbox
              type="checkbox"
              checked={props.showTimestamp}
              onChange={() => {
                props.setShowTimestamp(!props.showTimestamp);
              }}
            >
              Show timestamp
            </Checkbox>
<<<<<<< HEAD
          </label>
=======
          </SettingsItem>
>>>>>>> 5383a3ae
        </SettingsContainer>
      </CustomCollapse>
    </FlexColumn>
  );
}<|MERGE_RESOLUTION|>--- conflicted
+++ resolved
@@ -4,12 +4,8 @@
 
 import { Dataset } from "../../colorizer";
 import { DrawMode } from "../../colorizer/ColorizeCanvas";
-<<<<<<< HEAD
-import { FlexColumn, SettingsContainer } from "../../styles/utils";
-=======
 import { FlexColumn } from "../../styles/utils";
 import { SettingsContainer, SettingsItem } from "../SettingsContainer";
->>>>>>> 5383a3ae
 import { DrawSettings } from "../CanvasWrapper";
 import DrawModeDropdown from "../DrawModeDropdown";
 import LabeledDropdown from "../LabeledDropdown";
@@ -62,13 +58,10 @@
   }, {} as { [key: number]: string });
 };
 
-<<<<<<< HEAD
-=======
 const h3Wrapper = (label: string | ReactElement): ReactElement => {
   return <h3>{label}</h3>;
 };
 
->>>>>>> 5383a3ae
 export default function SettingsTab(props: SettingsTabProps): ReactElement {
   const backdropOptions = props.dataset
     ? Array.from(props.dataset.getBackdropData().entries()).map(([key, data]) => {
@@ -80,20 +73,6 @@
   return (
     <FlexColumn $gap={5}>
       <CustomCollapse label="Backdrop">
-<<<<<<< HEAD
-        <SettingsContainer $indentPx={INDENT_PX}>
-          <LabeledDropdown
-            label={"Backdrop images:"}
-            selected={props.selectedBackdropKey || NO_BACKDROP.key}
-            items={backdropOptions}
-            onChange={props.setBackdropKey}
-            disabled={backdropOptions.length === 1}
-          />
-          <label>
-            <span>
-              <h3>Brightness:</h3>
-            </span>
-=======
         <SettingsContainer indentPx={INDENT_PX} labelFormatter={h3Wrapper}>
           <SettingsItem label="Backdrop images:">
             <LabeledDropdown
@@ -104,7 +83,6 @@
             />
           </SettingsItem>
           <SettingsItem label="Brightness:">
->>>>>>> 5383a3ae
             <HiddenMarksSlider
               style={{ maxWidth: "200px", width: "100%" }}
               min={50}
@@ -115,17 +93,9 @@
               onChange={props.setBackdropBrightness}
               tooltip={{ formatter: (value) => `${value}%` }}
             />
-<<<<<<< HEAD
-          </label>
-          <label>
-            <span>
-              <h3>Saturation:</h3>
-            </span>
-=======
           </SettingsItem>
 
           <SettingsItem label="Saturation:">
->>>>>>> 5383a3ae
             <HiddenMarksSlider
               style={{ maxWidth: "200px", width: "100%" }}
               min={0}
@@ -136,33 +106,6 @@
               onChange={props.setBackdropSaturation}
               tooltip={{ formatter: (value) => `${value}%` }}
             />
-<<<<<<< HEAD
-          </label>
-        </SettingsContainer>
-      </CustomCollapse>
-      <CustomCollapse label="Objects">
-        <SettingsContainer $indentPx={INDENT_PX}>
-          <DrawModeDropdown
-            label="Filtered object color:"
-            selected={props.outOfRangeDrawSettings.mode}
-            color={props.outOfRangeDrawSettings.color}
-            onChange={(mode: DrawMode, color: Color) => {
-              props.setOutOfRangeDrawSettings({ mode, color });
-            }}
-          />
-          <DrawModeDropdown
-            label="Outlier object color:"
-            selected={props.outlierDrawSettings.mode}
-            color={props.outlierDrawSettings.color}
-            onChange={(mode: DrawMode, color: Color) => {
-              props.setOutlierDrawSettings({ mode, color });
-            }}
-          />{" "}
-          <label>
-            <span>
-              <h3>Opacity:</h3>
-            </span>
-=======
           </SettingsItem>
         </SettingsContainer>
       </CustomCollapse>
@@ -187,7 +130,6 @@
             />
           </SettingsItem>
           <SettingsItem label="Opacity:">
->>>>>>> 5383a3ae
             <HiddenMarksSlider
               style={{ maxWidth: "200px", width: "100%" }}
               min={0}
@@ -195,14 +137,8 @@
               value={props.objectOpacity}
               onChange={props.setObjectOpacity}
             />
-<<<<<<< HEAD
-          </label>
-          <label>
-            <span></span>
-=======
           </SettingsItem>
           <SettingsItem>
->>>>>>> 5383a3ae
             <Checkbox
               type="checkbox"
               checked={props.showScaleBar}
@@ -212,14 +148,8 @@
             >
               Show scale bar
             </Checkbox>
-<<<<<<< HEAD
-          </label>
-          <label>
-            <span></span>
-=======
           </SettingsItem>
           <SettingsItem>
->>>>>>> 5383a3ae
             <Checkbox
               type="checkbox"
               checked={props.showTimestamp}
@@ -229,11 +159,7 @@
             >
               Show timestamp
             </Checkbox>
-<<<<<<< HEAD
-          </label>
-=======
           </SettingsItem>
->>>>>>> 5383a3ae
         </SettingsContainer>
       </CustomCollapse>
     </FlexColumn>
