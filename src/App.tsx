import React, { ReactElement, useCallback, useContext, useEffect, useReducer, useRef, useState } from "react";

import {
  CaretRightOutlined,
  CheckCircleOutlined,
  LinkOutlined,
  PauseOutlined,
  StepBackwardFilled,
  StepForwardFilled,
} from "@ant-design/icons";
import { Button, Checkbox, notification, Slider, Tabs } from "antd";
import { NotificationConfig } from "antd/es/notification/interface";

import styles from "./App.module.css";
import {
  ColorizeCanvas,
  DEFAULT_CATEGORICAL_PALETTES,
  DEFAULT_CATEGORICAL_PALETTE_ID,
  DEFAULT_COLOR_RAMPS,
  DEFAULT_COLOR_RAMP_ID,
  Dataset,
  Track,
} from "./colorizer";
import Collection from "./colorizer/Collection";
import { BACKGROUND_ID } from "./colorizer/ColorizeCanvas";
import TimeControls from "./colorizer/TimeControls";
import { ViewerConfig, FeatureThreshold, defaultViewerConfig, isThresholdNumeric } from "./colorizer/types";
import { getColorMap, thresholdMatchFinder, validateThresholds } from "./colorizer/utils/data_utils";
import { numberToStringDecimal } from "./colorizer/utils/math_utils";
import { useConstructor, useDebounce } from "./colorizer/utils/react_utils";
import * as urlUtils from "./colorizer/utils/url_utils";
import AppStyle, { AppThemeContext } from "./components/AppStyle";
import CanvasWrapper from "./components/CanvasWrapper";
import CategoricalColorPicker from "./components/CategoricalColorPicker";
import ColorRampDropdown from "./components/ColorRampDropdown";
import Export from "./components/Export";
import HoverTooltip from "./components/HoverTooltip";
import IconButton from "./components/IconButton";
import LabeledDropdown from "./components/LabeledDropdown";
import LabeledRangeSlider from "./components/LabeledRangeSlider";
import LoadDatasetButton from "./components/LoadDatasetButton";
import PlaybackSpeedControl from "./components/PlaybackSpeedControl";
import SpinBox from "./components/SpinBox";
import { FeatureThresholdsTab, PlotTab, SettingsTab, ScatterPlotTab, TabType } from "./components/tabs";
import { DEFAULT_COLLECTION_PATH, DEFAULT_PLAYBACK_FPS } from "./constants";

function App(): ReactElement {
  // STATE INITIALIZATION /////////////////////////////////////////////////////////
  const theme = useContext(AppThemeContext);

  const canv = useConstructor(() => {
    return new ColorizeCanvas();
  });

  const [collection, setCollection] = useState<Collection | undefined>();
  const [dataset, setDataset] = useState<Dataset | null>(null);
  const [datasetKey, setDatasetKey] = useState("");

  const [featureName, setFeatureName] = useState("");
  const [selectedTrack, setSelectedTrack] = useState<Track | null>(null);
  const [currentFrame, setCurrentFrame] = useState<number>(0);
  const [selectedBackdropKey, setSelectedBackdropKey] = useState<string | null>(null);

  // TODO: Save these settings in local storage
  // Use reducer here in case multiple updates happen simultaneously
  const [config, updateConfig] = useReducer(
    (current: ViewerConfig, newProperties: Partial<ViewerConfig>) => ({ ...current, ...newProperties }),
    defaultViewerConfig
  );

  const [isInitialDatasetLoaded, setIsInitialDatasetLoaded] = useState(false);
  const [datasetOpen, setDatasetOpen] = useState(false);

  const colorRampData = DEFAULT_COLOR_RAMPS;
  const [colorRampKey, setColorRampKey] = useState(DEFAULT_COLOR_RAMP_ID);
  const [colorRampReversed, setColorRampReversed] = useState(false);
  const [colorRampMin, setColorRampMin] = useState(0);
  const [colorRampMax, setColorRampMax] = useState(0);

  const [categoricalPalette, setCategoricalPalette] = useState(
    DEFAULT_CATEGORICAL_PALETTES.get(DEFAULT_CATEGORICAL_PALETTE_ID)!.colors
  );

  const [featureThresholds, _setFeatureThresholds] = useState<FeatureThreshold[]>([]);
  const setFeatureThresholds = useCallback(
    // Change the current feature min + max on the color ramp if that feature's threshold moved.
    (newThresholds: FeatureThreshold[]): void => {
      // Check if the current feature is being thresholded on, and if that threshold
      // has changed. If so, snap the current min + max color ramp values so they match the new
      // threshold values.
      const featureData = dataset?.getFeatureData(featureName);
      if (featureData) {
        const oldThreshold = featureThresholds.find(thresholdMatchFinder(featureName, featureData.units));
        const newThreshold = newThresholds.find(thresholdMatchFinder(featureName, featureData.units));

        if (newThreshold && oldThreshold && isThresholdNumeric(newThreshold)) {
          setColorRampMin(newThreshold.min);
          setColorRampMax(newThreshold.max);
        }
      }
      _setFeatureThresholds(newThresholds);
    },
    [featureThresholds, featureName]
  );

  const [playbackFps, setPlaybackFps] = useState(DEFAULT_PLAYBACK_FPS);
<<<<<<< HEAD
  const [isColorRampRangeLocked, setIsColorRampRangeLocked] = useState(false);
  const [openTab, setOpenTab] = useState(TabType.TRACK_PLOT);
  const [showTrackPath, setShowTrackPath] = useState(false);
  const [showScaleBar, setShowScaleBar] = useState(true);
  const [showTimestamp, setShowTimestamp] = useState(true);
=======
>>>>>>> 057dd5d8

  // Provides a mounting point for Antd's notification component. Otherwise, the notifications
  // are mounted outside of App and don't receive CSS styling variables.
  const notificationContainer = useRef<HTMLDivElement>(null);
  const notificationConfig: NotificationConfig = {
    getContainer: () => notificationContainer.current as HTMLElement,
  };
  const [notificationApi, notificationContextHolder] = notification.useNotification(notificationConfig);

  const [isRecording, setIsRecording] = useState(false);
  const timeControls = useConstructor(() => new TimeControls(canv!, playbackFps));
  // TODO: Move all logic for the time slider into its own component!
  // Flag used to indicate that the slider is currently being dragged while playback is occurring.
  const [isTimeSliderDraggedDuringPlayback, setIsTimeSliderDraggedDuringPlayback] = useState(false);

  useEffect(() => {
    if (timeControls.isPlaying()) {
      setIsTimeSliderDraggedDuringPlayback(false);
    }
  }, [timeControls.isPlaying()]);

  /** The frame selected by the time UI. Changes to frameInput are reflected in
   * canvas after a short delay.
   */
  const [frameInput, setFrameInput] = useState(0);
  const [findTrackInput, setFindTrackInput] = useState("");
  // Prevent jarring jumps in the hover tooltip by using the last non-null value
  const [lastHoveredId, setLastHoveredId] = useState<number | null>(null);
  const [showHoveredId, setShowHoveredId] = useState(false);

  // UTILITY METHODS /////////////////////////////////////////////////////////////

  /**
   * Formats the dataset and collection parameters for use in a URL.
   */
  const getDatasetAndCollectionParam = useCallback((): {
    datasetParam?: string;
    collectionParam?: string;
  } => {
    if (collection?.url === null) {
      // A single dataset was loaded, so there's no collection URL. Use the dataset URL instead.
      return { datasetParam: dataset?.manifestUrl, collectionParam: undefined };
    } else {
      return { datasetParam: datasetKey, collectionParam: collection?.url };
    }
  }, [datasetKey, dataset, collection]);

  /**
   * Get the optional color map feature range parameter for the URL. If the range
   * is the full range of the feature's values (default), return undefined.
   */
  const getRangeParam = useCallback((): [number, number] | undefined => {
    if (!dataset) {
      return undefined;
    }
    // check if current selected feature range matches the default feature range; if so, don't provide
    // a range parameter..
    const featureData = dataset.getFeatureData(featureName);
    if (featureData) {
      if (featureData.min === colorRampMin && featureData.max === colorRampMax) {
        return undefined;
      }
    }
    return [colorRampMin, colorRampMax];
  }, [colorRampMin, colorRampMax, featureName, dataset]);

  /**
   * Get a URL query string representing the current collection, dataset, feature, track,
   * and frame information.
   */
  const getUrlParams = useCallback((): string => {
    const { datasetParam, collectionParam } = getDatasetAndCollectionParam();
    const rangeParam = getRangeParam();

    return urlUtils.paramsToUrlQueryString({
      collection: collectionParam,
      dataset: datasetParam,
      feature: featureName,
      track: selectedTrack?.trackId,
      // Ignore time=0 to reduce clutter
      time: currentFrame !== 0 ? currentFrame : undefined,
      thresholds: featureThresholds,
      range: rangeParam,
      colorRampKey: colorRampKey,
      colorRampReversed: colorRampReversed,
    });
  }, [
    getDatasetAndCollectionParam,
    getRangeParam,
    featureName,
    selectedTrack,
    currentFrame,
    featureThresholds,
    colorRampKey,
    colorRampReversed,
  ]);

  // Update url whenever the viewer settings change
  // (but not while playing/recording for performance reasons)
  useEffect(() => {
    if (!timeControls.isPlaying() && !isRecording) {
      urlUtils.updateUrl(getUrlParams());
    }
  }, [timeControls.isPlaying(), isRecording, getUrlParams]);

  const setFrame = useCallback(
    async (frame: number) => {
      await canv.setFrame(frame);
      setCurrentFrame(frame);
      setFrameInput(frame);
    },
    [canv]
  );

  const findTrack = useCallback(
    (trackId: number | null, seekToFrame: boolean = true): void => {
      if (trackId === null) {
        setSelectedTrack(null);
        return;
      }

      const newTrack = dataset!.buildTrack(trackId);

      if (newTrack.length() < 1) {
        // Check track validity
        return;
      }
      setSelectedTrack(newTrack);
      if (seekToFrame) {
        setFrame(newTrack.times[0]);
      }
      setFindTrackInput("" + trackId);
    },
    [canv, dataset, featureName, currentFrame]
  );

  // INITIAL SETUP  ////////////////////////////////////////////////////////////////

  // Only retrieve parameters once, because the URL can be updated by state updates
  // and lose information (like the track, feature, time, etc.) that isn't
  // accessed in the first render.
  const initialUrlParams = useConstructor(() => {
    return urlUtils.loadParamsFromUrl();
  });

  // Load URL parameters into the state that don't require a dataset to be loaded.
  // This reduces flicker on initial load.
  useEffect(() => {
    // Load the currently selected color ramp info from the URL, if it exists.
    if (initialUrlParams.colorRampKey && colorRampData.has(initialUrlParams.colorRampKey)) {
      setColorRampKey(initialUrlParams.colorRampKey);
    }
    if (initialUrlParams.colorRampReversed) {
      setColorRampReversed(initialUrlParams.colorRampReversed);
    }
  }, []);

  // Attempt to load database and collections data from the URL.
  // This is memoized so that it only runs one time on startup.
  useEffect(() => {
    const loadInitialDataset = async (): Promise<void> => {
      let newCollection: Collection;
      const collectionUrlParam = initialUrlParams.collection;
      const datasetParam = initialUrlParams.dataset;
      let datasetKey: string;

      if (datasetParam && urlUtils.isUrl(datasetParam) && !collectionUrlParam) {
        // Dataset is a URL and no collection URL is provided;
        // Make a dummy collection that will include only this dataset
        newCollection = Collection.makeCollectionFromSingleDataset(datasetParam);
        datasetKey = newCollection.getDefaultDatasetKey();
      } else {
        // Try loading the collection, with the default collection as a fallback.
        newCollection = await Collection.loadCollection(collectionUrlParam || DEFAULT_COLLECTION_PATH);
        datasetKey = datasetParam || newCollection.getDefaultDatasetKey();
      }

      setCollection(newCollection);
      const datasetResult = await newCollection.tryLoadDataset(datasetKey);

      if (!datasetResult.loaded) {
        console.error(datasetResult.errorMessage);
        notificationApi["error"]({
          message: "Error loading dataset: ",
          description: datasetResult.errorMessage,
          placement: "bottomLeft",
          duration: 4,
        });
        return;
      }

      // TODO: The new dataset may be null if loading failed. See TODO in replaceDataset about expected behavior.
      if (!isInitialDatasetLoaded) {
        await replaceDataset(datasetResult.dataset, datasetKey);
        setIsInitialDatasetLoaded(true);
      }
      return;
    };
    loadInitialDataset();
  }, []);

  // Load additional properties from the URL, including the time, track, and feature.
  // Run only once after the first dataset has been loaded.
  useEffect(() => {
    if (!isInitialDatasetLoaded) {
      return;
    }
    const setupInitialParameters = async (): Promise<void> => {
      if (initialUrlParams.thresholds) {
        if (dataset) {
          setFeatureThresholds(validateThresholds(dataset, initialUrlParams.thresholds));
        } else {
          setFeatureThresholds(initialUrlParams.thresholds);
        }
      }
      if (initialUrlParams.feature && dataset) {
        // Load feature (if unset, do nothing because replaceDataset already loads a default)
        await updateFeature(dataset, initialUrlParams.feature);
      }
      // Range, track, and time setting must be done after the dataset and feature is set.
      if (initialUrlParams.range) {
        setColorRampMin(initialUrlParams.range[0]);
        setColorRampMax(initialUrlParams.range[1]);
      } else {
        // Load default range from dataset for the current feature
        setColorRampMin(dataset?.getFeatureData(featureName)?.min || 0);
        setColorRampMax(dataset?.getFeatureData(featureName)?.max || 0);
      }

      if (initialUrlParams.track && initialUrlParams.track >= 0) {
        // Highlight the track. Seek to start of frame only if time is not defined.
        findTrack(initialUrlParams.track, initialUrlParams.time !== undefined);
      }
      let newTime = currentFrame;
      if (initialUrlParams.time && initialUrlParams.time >= 0) {
        // Load time (if unset, defaults to track time or default t=0)
        newTime = initialUrlParams.time;
        await canv.setFrame(newTime);
        setCurrentFrame(newTime); // Force render
        setFrameInput(newTime);
      }
    };

    setupInitialParameters();
  }, [isInitialDatasetLoaded]);

  // DATASET LOADING ///////////////////////////////////////////////////////
  /**
   * Replaces the current dataset with another loaded dataset. Handles cleanup and state changes.
   * @param newDataset the new Dataset to replace the existing with. If null, does nothing.
   * @param newDatasetKey the key of the new dataset in the Collection.
   * @returns a Promise<void> that resolves when the loading is complete.
   */
  const replaceDataset = useCallback(
    async (newDataset: Dataset | null, newDatasetKey: string): Promise<void> => {
      // TODO: Change the way flags are handled to prevent flickering during dataset replacement
      setDatasetOpen(false);
      if (newDataset === null) {
        // TODO: Determine with UX what expected behavior should be for bad datasets
        return;
      }

      // Dispose of the old dataset
      if (dataset !== null) {
        dataset.dispose();
      }
      // State updates
      setDataset(newDataset);
      setDatasetKey(newDatasetKey);

      // Only change the feature if there's no equivalent in the new dataset
      let newFeatureName = featureName;
      if (!newDataset.hasFeature(newFeatureName)) {
        newFeatureName = newDataset.featureNames[0];
      }
      updateFeature(newDataset, newFeatureName);
      setFeatureName(newFeatureName);

      await canv.setDataset(newDataset);
      canv.setFeature(newFeatureName);

      // Clamp frame to new range
      const newFrame = Math.min(currentFrame, canv.getTotalFrames() - 1);
      await setFrame(newFrame);

      setFindTrackInput("");
      setSelectedBackdropKey(null);
      setSelectedTrack(null);
      setDatasetOpen(true);
      setFeatureThresholds(validateThresholds(newDataset, featureThresholds));
      console.log("Num Items:" + dataset?.numObjects);
    },
    [dataset, featureName, canv, currentFrame, getUrlParams]
  );

  // DISPLAY CONTROLS //////////////////////////////////////////////////////
  const handleDatasetChange = useCallback(
    async (newDatasetKey: string): Promise<void> => {
      if (newDatasetKey !== datasetKey && collection) {
        const result = await collection.tryLoadDataset(newDatasetKey);
        if (result.loaded) {
          await replaceDataset(result.dataset, newDatasetKey);
        } else {
          // TODO: What happens when you try to load a bad dataset from the dropdown? Notifications?
          console.error(result.errorMessage);
          notificationApi["error"]({
            message: "Error loading dataset:",
            description: result.errorMessage,
            placement: "bottomLeft",
            duration: 4,
          });
        }
      }
    },
    [replaceDataset, collection, datasetKey]
  );

  /**
   * Attempt to load a URL provided in the Load menu.
   * The URL may either be a collection or a dataset, so handle it as an ambiguous URL.
   * @throws an error if the URL could not be loaded.
   * @returns the absolute path of the URL resource that was loaded.
   */
  const handleLoadRequest = useCallback(
    async (url: string): Promise<string> => {
      console.log("Loading '" + url + "'.");
      const newCollection = await Collection.loadFromAmbiguousUrl(url);
      const newDatasetKey = newCollection.getDefaultDatasetKey();
      const loadResult = await newCollection.tryLoadDataset(newDatasetKey);
      if (!loadResult.loaded) {
        const errorMessage = loadResult.errorMessage;

        if (errorMessage) {
          // Remove 'Error:' prefixes
          const matches = errorMessage.replace(/^(Error:)*/, "");
          // Reject the promise with the error message
          throw new Error(matches);
          // throw new Error(errorMessage);
        } else {
          throw new Error();
        }
      }

      setCollection(newCollection);
      setFeatureThresholds([]); // Clear when switching collections
      await replaceDataset(loadResult.dataset, newDatasetKey);
      return newCollection.url || newCollection.getDefaultDatasetKey();
    },
    [replaceDataset]
  );

  const updateFeature = useCallback(
    async (newDataset: Dataset, newFeatureName: string): Promise<void> => {
      if (!newDataset?.hasFeature(newFeatureName)) {
        console.warn("Dataset does not have feature '" + newFeatureName + "'.");
        return;
      }
      setFeatureName(newFeatureName);

      const featureData = newDataset.getFeatureData(newFeatureName);
      if (!config.keepRangeBetweenDatasets && featureData) {
        // Use min/max from threshold if there is a matching one, otherwise use feature min/max
        const threshold = featureThresholds.find(thresholdMatchFinder(newFeatureName, featureData.units));
        if (threshold && isThresholdNumeric(threshold)) {
          setColorRampMin(threshold.min);
          setColorRampMax(threshold.max);
        } else {
          setColorRampMin(featureData.min);
          setColorRampMax(featureData.max);
        }
      }

      canv.setFeature(newFeatureName);
    },
    [config.keepRangeBetweenDatasets, colorRampMin, colorRampMax, canv, selectedTrack, currentFrame]
  );

  const getFeatureValue = useCallback(
    (id: number): string => {
      if (!featureName || !dataset) {
        return "";
      }
      // Look up feature value from id
      const featureData = dataset.getFeatureData(featureName);
      // ?? is a nullish coalescing operator; it checks for null + undefined values
      // (safe for falsy values like 0 or NaN, which are valid feature values)
      const featureValue = featureData?.data[id] ?? -1;
      const unitsLabel = featureData?.units ? ` ${featureData?.units}` : "";
      // Check if int, otherwise return float
      return numberToStringDecimal(featureValue, 3) + unitsLabel;
    },
    [featureName, dataset]
  );

  // SCRUBBING CONTROLS ////////////////////////////////////////////////////
  timeControls.setFrameCallback(setFrame);

  const handleKeyDown = useCallback(
    ({ key }: KeyboardEvent): void => {
      if (key === "ArrowLeft" || key === "Left") {
        timeControls.advanceFrame(-1);
      } else if (key === "ArrowRight" || key === "Right") {
        timeControls.advanceFrame(1);
      }
    },
    [timeControls]
  );

  useEffect(() => {
    window.addEventListener("keydown", handleKeyDown);
    return () => {
      window.removeEventListener("keydown", handleKeyDown);
    };
  }, [handleKeyDown]);

  // Store the current value of the time slider as its own state, and update
  // the frame using a debounced value to prevent constant updates as it moves.
  const debouncedFrameInput = useDebounce(frameInput, 250);
  useEffect(() => {
    setFrame(debouncedFrameInput);
  }, [debouncedFrameInput]);

  // When the slider is released, check if playback was occurring and resume it.
  // We need to attach the pointerup event listener to the document because it will not fire
  // if the user releases the pointer outside of the slider.
  useEffect(() => {
    const checkIfPlaybackShouldUnpause = async (): Promise<void> => {
      setFrame(frameInput);
      if (isTimeSliderDraggedDuringPlayback) {
        // Update the frame and optionally unpause playback when the slider is released.
        setIsTimeSliderDraggedDuringPlayback(false);
        timeControls.play(); // resume playing
      }
    };

    document.addEventListener("pointerup", checkIfPlaybackShouldUnpause);
    return () => {
      document.removeEventListener("pointerup", checkIfPlaybackShouldUnpause);
    };
  });

  // RECORDING CONTROLS ////////////////////////////////////////////////////

  // Update the callback for TimeControls and RecordingControls if it changes.
  timeControls.setFrameCallback(setFrame);

  const setFrameAndRender = useCallback(
    async (frame: number) => {
      await setFrame(frame);
      canv.render();
    },
    [setFrame, canv]
  );

  // RENDERING /////////////////////////////////////////////////////////////

  const openCopyNotification = (): void => {
    navigator.clipboard.writeText(document.URL);
    notificationApi["success"]({
      message: "URL copied to clipboard",
      placement: "bottomLeft",
      duration: 4,
      icon: <CheckCircleOutlined style={{ color: theme.color.text.success }} />,
    });
  };

  const getFeatureDropdownData = useCallback((): string[] | { key: string; label: string }[] => {
    if (!dataset) {
      return [];
    }
    // Add units to the dataset feature names if present
    return dataset.featureNames.map((name) => {
      return { key: name, label: dataset.getFeatureNameWithUnits(name) };
    });
  }, [dataset]);

  const disableUi: boolean = isRecording || !datasetOpen;
  const disableTimeControlsUi = disableUi;

  // Show min + max marks on the color ramp slider if a feature is selected and
  // is currently being thresholded/filtered on.
  const getColorMapSliderMarks = (): undefined | number[] => {
    const featureData = dataset?.getFeatureData(featureName);
    if (!featureData || featureThresholds.length === 0) {
      return undefined;
    }
    const threshold = featureThresholds.find(thresholdMatchFinder(featureName, featureData.units));
    if (!threshold || !isThresholdNumeric(threshold)) {
      return undefined;
    }
    return [threshold.min, threshold.max];
  };

  let hoveredFeatureValue = "";
  if (lastHoveredId !== null && dataset) {
    const featureVal = getFeatureValue(lastHoveredId);
    const categories = dataset.getFeatureCategories(featureName);
    if (categories !== null) {
      hoveredFeatureValue = categories[Number.parseInt(featureVal, 10)];
    } else {
      hoveredFeatureValue = featureVal;
    }
  }

  return (
    <AppStyle className={styles.app}>
      <div ref={notificationContainer}>{notificationContextHolder}</div>

      {/* Header bar: Contains dataset, feature, color ramp, and other top-level functionality. */}
      {/* TODO: Split into its own component? */}
      <div className={styles.header}>
        <div className={styles.headerLeft}>
          <h1>Timelapse Colorizer</h1>
          <span className={styles.verticalDivider}></span>

          <LabeledDropdown
            disabled={disableUi}
            label="Dataset"
            selected={datasetKey}
            buttonType="primary"
            items={collection?.getDatasetKeys() || []}
            onChange={handleDatasetChange}
          />
          <LabeledDropdown
            disabled={disableUi}
            label="Feature"
            selected={featureName}
            items={getFeatureDropdownData()}
            onChange={(value) => {
              if (value !== featureName && dataset) {
                updateFeature(dataset, value);
              }
            }}
          />

          <ColorRampDropdown
            colorRamps={DEFAULT_COLOR_RAMPS}
            selectedRamp={colorRampKey}
            reversed={colorRampReversed}
            onChangeRamp={(name, reversed) => {
              setColorRampKey(name);
              setColorRampReversed(reversed);
            }}
            disabled={disableUi}
            categoricalPalettes={DEFAULT_CATEGORICAL_PALETTES}
            useCategoricalPalettes={dataset?.isFeatureCategorical(featureName) || false}
            numCategories={dataset?.getFeatureCategories(featureName)?.length || 1}
            selectedPalette={categoricalPalette}
            onChangePalette={setCategoricalPalette}
          />
        </div>
        <div className={styles.headerRight}>
          <Button type="link" className={styles.copyUrlButton} onClick={openCopyNotification}>
            <LinkOutlined />
            Copy URL
          </Button>
          <Export
            totalFrames={dataset?.numberOfFrames || 0}
            setFrame={setFrameAndRender}
            getCanvas={() => canv.domElement}
            // Stop playback when exporting
            onClick={() => timeControls.pause()}
            currentFrame={currentFrame}
            defaultImagePrefix={datasetKey + "-" + featureName}
            disabled={dataset === null}
            setIsRecording={setIsRecording}
          />
          <LoadDatasetButton onRequestLoad={handleLoadRequest} currentResourceUrl={collection?.url || datasetKey} />
        </div>
      </div>

      {/** Main Content: Contains canvas and plot, ramp controls, time controls, etc. */}
      <div className={styles.mainContent}>
        {/** Top Control Bar */}
        <div className={styles.topControls}>
          <h3 style={{ margin: "0" }}>
            {dataset ? dataset.getFeatureNameWithUnits(featureName) : "Feature value range"}
          </h3>
          <div className={styles.controlsContainer}>
            {
              // Render either a categorical color picker or a range slider depending on the feature type
              dataset?.isFeatureCategorical(featureName) ? (
                <CategoricalColorPicker
                  categories={dataset.getFeatureCategories(featureName) || []}
                  selectedPalette={categoricalPalette}
                  onChangePalette={setCategoricalPalette}
                  disabled={disableUi}
                />
              ) : (
                <LabeledRangeSlider
                  min={colorRampMin}
                  max={colorRampMax}
                  minSliderBound={dataset?.getFeatureData(featureName)?.min}
                  maxSliderBound={dataset?.getFeatureData(featureName)?.max}
                  onChange={function (min: number, max: number): void {
                    setColorRampMin(min);
                    setColorRampMax(max);
                  }}
                  marks={getColorMapSliderMarks()}
                  disabled={disableUi}
                />
              )
            }
            {/** Additional top bar settings */}
            <div>
              <Checkbox
                checked={config.keepRangeBetweenDatasets}
                onChange={() => {
                  // Invert lock on range
                  updateConfig({ keepRangeBetweenDatasets: !config.keepRangeBetweenDatasets });
                }}
              >
                Keep range between datasets
              </Checkbox>
              <Checkbox
                type="checkbox"
                checked={config.showTrackPath}
                onChange={() => {
                  updateConfig({ showTrackPath: !config.showTrackPath });
                }}
              >
                Show track path
              </Checkbox>
            </div>
          </div>
        </div>

        {/* Organize the main content areas */}
        <div className={styles.contentPanels}>
          <div className={styles.canvasPanel}>
            {/** Canvas */}
            <HoverTooltip
              tooltipContent={
                <>
                  <p>Track ID: {lastHoveredId && dataset?.getTrackId(lastHoveredId)}</p>
                  <p>
                    {featureName}: <span style={{ whiteSpace: "nowrap" }}>{hoveredFeatureValue}</span>
                  </p>
                </>
              }
              disabled={!showHoveredId}
            >
              <CanvasWrapper
                canv={canv}
                dataset={dataset}
                selectedBackdropKey={selectedBackdropKey}
                colorRamp={getColorMap(colorRampData, colorRampKey, colorRampReversed)}
                colorRampMin={colorRampMin}
                colorRampMax={colorRampMax}
                categoricalColors={categoricalPalette}
                selectedTrack={selectedTrack}
                config={config}
                onTrackClicked={(track) => {
                  setFindTrackInput("");
                  setSelectedTrack(track);
                }}
                featureThresholds={featureThresholds}
                onMouseHover={(id: number): void => {
                  const isObject = id !== BACKGROUND_ID;
                  setShowHoveredId(isObject);
                  if (isObject) {
                    setLastHoveredId(id);
                  }
                }}
                onMouseLeave={() => setShowHoveredId(false)}
              />
            </HoverTooltip>

            {/** Time Control Bar */}
            <div className={styles.timeControls}>
              {timeControls.isPlaying() || isTimeSliderDraggedDuringPlayback ? (
                // Swap between play and pause button
                <IconButton type="outlined" disabled={disableTimeControlsUi} onClick={() => timeControls.pause()}>
                  <PauseOutlined />
                </IconButton>
              ) : (
                <IconButton disabled={disableTimeControlsUi} onClick={() => timeControls.play()} type="outlined">
                  <CaretRightOutlined />
                </IconButton>
              )}

              <div
                className={styles.timeSliderContainer}
                onPointerDownCapture={() => {
                  if (timeControls.isPlaying()) {
                    // If the slider is dragged while playing, pause playback.
                    timeControls.pause();
                    setIsTimeSliderDraggedDuringPlayback(true);
                  }
                }}
              >
                <Slider
                  min={0}
                  max={dataset ? dataset.numberOfFrames - 1 : 0}
                  disabled={disableTimeControlsUi}
                  value={frameInput}
                  onChange={(value) => {
                    setFrameInput(value);
                  }}
                />
              </div>

              <IconButton
                disabled={disableTimeControlsUi}
                onClick={() => timeControls.advanceFrame(-1)}
                type="outlined"
              >
                <StepBackwardFilled />
              </IconButton>
              <IconButton disabled={disableTimeControlsUi} onClick={() => timeControls.advanceFrame(1)} type="outlined">
                <StepForwardFilled />
              </IconButton>

              <SpinBox
                min={0}
                max={dataset?.numberOfFrames && dataset?.numberOfFrames - 1}
                value={frameInput}
                onChange={setFrame}
                disabled={disableTimeControlsUi}
                wrapIncrement={true}
              />
              <div style={{ display: "flex", flexDirection: "row", flexGrow: 1, justifyContent: "flex-end" }}>
                <PlaybackSpeedControl
                  fps={playbackFps}
                  onChange={(fps) => {
                    setPlaybackFps(fps);
                    timeControls.setPlaybackFps(fps);
                  }}
                  disabled={disableTimeControlsUi}
                />
              </div>
            </div>
          </div>
          <div className={styles.sidePanels}>
            <div className={styles.plotAndFiltersPanel}>
              <Tabs
                type="card"
                style={{ marginBottom: 0, width: "100%" }}
                size="large"
                activeKey={openTab}
                onChange={(key) => setOpenTab(key as TabType)}
                items={[
                  {
                    label: "Track Plot",
                    key: TabType.TRACK_PLOT,
                    children: (
                      <div className={styles.tabContent}>
                        <PlotTab
                          findTrackInputText={findTrackInput}
                          setFindTrackInputText={setFindTrackInput}
                          findTrack={findTrack}
                          currentFrame={currentFrame}
                          dataset={dataset}
                          featureName={featureName}
                          selectedTrack={selectedTrack}
                          disabled={disableUi}
                        />
                      </div>
                    ),
                  },
                  {
                    label: "Scatter Plot",
                    key: TabType.SCATTER_PLOT,
                    children: (
                      <div className={styles.tabContent}>
                        <ScatterPlotTab
                          dataset={dataset}
                          currentFrame={currentFrame}
                          selectedTrack={selectedTrack}
                          findTrack={findTrack}
                          setFrame={setFrameAndRender}
                          isVisible={openTab === TabType.SCATTER_PLOT}
                          isPlaying={timeControls.isPlaying() || isRecording}
                        />
                      </div>
                    ),
                  },
                  {
                    label: "Filters",
                    key: TabType.FILTERS,
                    children: (
                      <div className={styles.tabContent}>
                        <FeatureThresholdsTab
                          featureThresholds={featureThresholds}
                          onChange={setFeatureThresholds}
                          dataset={dataset}
                          disabled={disableUi}
                          categoricalPalette={categoricalPalette}
                        />
                      </div>
                    ),
                  },
                  {
                    label: "Settings",
                    key: TabType.SETTINGS,
                    children: (
                      <div className={styles.tabContent}>
                        <SettingsTab
                          config={config}
                          updateConfig={updateConfig}
                          dataset={dataset}
                          // TODO: This could be part of a dataset-specific settings object
                          selectedBackdropKey={selectedBackdropKey}
                          setSelectedBackdropKey={setSelectedBackdropKey}
                        />
                      </div>
                    ),
                  },
                ]}
              />
            </div>
          </div>
        </div>
      </div>
    </AppStyle>
  );
}

export default App;<|MERGE_RESOLUTION|>--- conflicted
+++ resolved
@@ -104,14 +104,7 @@
   );
 
   const [playbackFps, setPlaybackFps] = useState(DEFAULT_PLAYBACK_FPS);
-<<<<<<< HEAD
-  const [isColorRampRangeLocked, setIsColorRampRangeLocked] = useState(false);
   const [openTab, setOpenTab] = useState(TabType.TRACK_PLOT);
-  const [showTrackPath, setShowTrackPath] = useState(false);
-  const [showScaleBar, setShowScaleBar] = useState(true);
-  const [showTimestamp, setShowTimestamp] = useState(true);
-=======
->>>>>>> 057dd5d8
 
   // Provides a mounting point for Antd's notification component. Otherwise, the notifications
   // are mounted outside of App and don't receive CSS styling variables.
