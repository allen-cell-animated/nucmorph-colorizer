import React, { ReactElement, useCallback, useEffect, useMemo, useRef, useState } from "react";
import { Color } from "three";

import { ColorRamp, ColorizeCanvas, Dataset, Track } from "../colorizer";
<<<<<<< HEAD
import { DrawMode } from "../colorizer/ColorizeCanvas";
import ScaleBar from "./ScaleBar";
import LabeledRangeSlider from "./LabeledRangeSlider";
import { Slider } from "antd";
=======
import { DrawMode, FeatureThreshold } from "../colorizer/ColorizeCanvas";
>>>>>>> 5be8c82c

export type DrawSettings = {
  mode: DrawMode;
  color: Color;
};

type CanvasWrapperProps = {
  canv: ColorizeCanvas;
  /** Dataset to look up track and ID information in.
   * Changing this does NOT update the canvas dataset; do so
   * directly by calling `canv.setDataset()`.
   */
  dataset: Dataset | null;
  showTrackPath: boolean;
  outOfRangeDrawSettings: DrawSettings;
  outlierDrawSettings: DrawSettings;
  colorRamp: ColorRamp;
  colorRampMin: number;
  colorRampMax: number;
  selectedTrack: Track | null;

  featureThresholds?: FeatureThreshold[];

  /** Called when the mouse hovers over the canvas; reports the currently hovered id. */
  onMouseHover?: (id: number) => void;
  /** Called when the mouse exits the canvas. */
  onMouseLeave?: () => void;
  /** Called when the canvas is clicked; reports the track info of the clicked object. */
  onTrackClicked?: (track: Track | null) => void;

  maxWidth?: number;
  maxHeight?: number;
};

const defaultProps: Partial<CanvasWrapperProps> = {
  onMouseHover() {},
  onMouseLeave() {},
  onTrackClicked: () => {},
  featureThresholds: [],
  maxWidth: 730,
  maxHeight: 500,
};

/**
 * Provides a React component-style interface for interacting with ColorizeCanvas.
 *
 * Note that some canvas operations (like `setFrame`, `setFeature`, `setDataset`)
 * are async and should be called directly on the canvas instance.
 */
export default function CanvasWrapper(inputProps: CanvasWrapperProps): ReactElement {
  const props = { ...defaultProps, ...inputProps } as Required<CanvasWrapperProps>;

  const canv = props.canv;
  const canvasRef = useRef<HTMLDivElement>(null);
  const isMouseOverCanvas = useRef(false);
  const lastMousePositionPx = useRef([0, 0]);

  // CANVAS PROPERTIES /////////////////////////////////////////////////

  // Mount the canvas to the wrapper's location in the document.
  useEffect(() => {
    canvasRef.current?.parentNode?.replaceChild(canv.domElement, canvasRef.current);
  }, []);

  // These are all useMemo calls because the updates to the canvas must happen in the same render;
  // if these were useEffects, the canvas will lag behind updates since there is no state update to
  // trigger a re-render.

  // Update canvas color ramp
  useMemo(() => {
    canv.setColorRamp(props.colorRamp);
    canv.setColorMapRangeMin(props.colorRampMin);
    canv.setColorMapRangeMax(props.colorRampMax);
  }, [props.colorRamp, props.colorRampMin, props.colorRampMax]);

  // Update drawing modes for outliers + out of range values
  useMemo(() => {
    const settings = props.outOfRangeDrawSettings;
    canv.setOutOfRangeDrawMode(settings.mode, settings.color);
  }, [props.outOfRangeDrawSettings]);

  useMemo(() => {
    const settings = props.outlierDrawSettings;
    canv.setOutlierDrawMode(settings.mode, settings.color);
  }, [props.outlierDrawSettings]);

  useMemo(() => {
    // YAGNI: Debouncing for this is possible but no performance issues encountered yet.
    // Add only if needed.
    // Timeout in case of slowdowns to prevent this from halting the UI.
    setTimeout(() => canv.setFeatureThresholds(props.featureThresholds), 0);
  }, [props.featureThresholds, props.dataset]);

  // Updated track-related settings
  useMemo(() => {
    canv.setSelectedTrack(props.selectedTrack);
    canv.setShowTrackPath(props.showTrackPath);
  }, [props.selectedTrack, props.showTrackPath]);

  // CANVAS ACTIONS /////////////////////////////////////////////////

  /** Report clicked tracks via the passed callback. */
  const handleCanvasClick = useCallback(
    async (event: MouseEvent): Promise<void> => {
      const id = canv.getIdAtPixel(event.offsetX, event.offsetY);
      // Reset track input
      if (id < 0 || props.dataset === null) {
        props.onTrackClicked(null);
      } else {
        const trackId = props.dataset.getTrackId(id);
        const newTrack = props.dataset.buildTrack(trackId);
        props.onTrackClicked(newTrack);
      }
    },
    [props.dataset]
  );

  useEffect(() => {
    canv.domElement.addEventListener("click", handleCanvasClick);
    return () => {
      canv.domElement.removeEventListener("click", handleCanvasClick);
    };
  }, [handleCanvasClick]);

  /** Report hovered id via the passed callback. */
  const reportHoveredIdAtPixel = useCallback(
    (x: number, y: number): void => {
      if (!props.dataset) {
        return;
      }
      const id = canv.getIdAtPixel(x, y);
      props.onMouseHover(id);
    },
    [props.dataset, canv]
  );

  /** Track whether the canvas is hovered, so we can determine whether to send updates about the
   * hovered value wwhen the canvas frame updates.
   */
  useEffect(() => {
    canv.domElement.addEventListener("mouseenter", () => (isMouseOverCanvas.current = true));
    canv.domElement.addEventListener("mouseleave", () => (isMouseOverCanvas.current = false));
  });

  /** Update hovered id when the canvas updates the current frame */
  useEffect(() => {
    if (isMouseOverCanvas.current) {
      reportHoveredIdAtPixel(lastMousePositionPx.current[0], lastMousePositionPx.current[1]);
    }
  }, [canv.getCurrentFrame()]);

  useEffect(() => {
    const onMouseMove = (event: MouseEvent): void => {
      reportHoveredIdAtPixel(event.offsetX, event.offsetY);
      lastMousePositionPx.current = [event.offsetX, event.offsetY];
    };

    canv.domElement.addEventListener("mousemove", onMouseMove);
    canv.domElement.addEventListener("mouseleave", props.onMouseLeave);
    return () => {
      canv.domElement.removeEventListener("mousemove", onMouseMove);
      canv.domElement.removeEventListener("mouseleave", props.onMouseLeave);
    };
  }, [props.dataset, canv]);

  // Respond to window resizing
  useEffect(() => {
    /**
     * Update the canvas dimensions based on the current window size.
     * TODO: Margin calculation?
     */
    const setSize = (): void => {
      const width = Math.min(window.innerWidth - 75, props.maxWidth);
      const height = Math.min(window.innerHeight - 75, props.maxHeight);
      canv.setSize(width, height);
    };
    const handleResize = (): void => {
      setSize();
      canv.render();
    };

    setSize(); // Initial size setting
    window.addEventListener("resize", handleResize);
    return () => {
      window.removeEventListener("resize", handleResize);
    };
  }, [canv]);

  // RENDERING /////////////////////////////////////////////////

  const [canvasPixelsToUnits, setCanvasPixelsToUnits] = useState(1);

  canv.render();
  return (
    <div style={{ position: "relative" }}>
      <div ref={canvasRef}></div>
      <Slider min={0} max={0.001} value={canvasPixelsToUnits} onChange={setCanvasPixelsToUnits} step={0.00001} />
      <Slider min={0.001} max={0.01} value={canvasPixelsToUnits} onChange={setCanvasPixelsToUnits} step={0.0001} />
      <Slider min={0.01} max={0.1} value={canvasPixelsToUnits} onChange={setCanvasPixelsToUnits} step={0.001} />
      <Slider min={0.1} max={1} value={canvasPixelsToUnits} onChange={setCanvasPixelsToUnits} step={0.01} />
      <Slider min={1} max={10} value={canvasPixelsToUnits} onChange={setCanvasPixelsToUnits} step={0.1} />
      <Slider min={10} max={100} value={canvasPixelsToUnits} onChange={setCanvasPixelsToUnits} step={1} />
      <Slider min={100} max={1000} value={canvasPixelsToUnits} onChange={setCanvasPixelsToUnits} step={10} />
      <ScaleBar
        canvasPixelsToUnits={canvasPixelsToUnits}
        style={{ position: "absolute", right: "10px", bottom: "10px" }}
      />
    </div>
  );
}<|MERGE_RESOLUTION|>--- conflicted
+++ resolved
@@ -2,14 +2,9 @@
 import { Color } from "three";
 
 import { ColorRamp, ColorizeCanvas, Dataset, Track } from "../colorizer";
-<<<<<<< HEAD
-import { DrawMode } from "../colorizer/ColorizeCanvas";
+import { DrawMode, FeatureThreshold } from "../colorizer/ColorizeCanvas";
 import ScaleBar from "./ScaleBar";
-import LabeledRangeSlider from "./LabeledRangeSlider";
 import { Slider } from "antd";
-=======
-import { DrawMode, FeatureThreshold } from "../colorizer/ColorizeCanvas";
->>>>>>> 5be8c82c
 
 export type DrawSettings = {
   mode: DrawMode;
