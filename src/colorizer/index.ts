<<<<<<< HEAD
export type { ArraySource,IArrayLoader, IFrameLoader } from "./loaders/ILoader";
=======
export type { IFrameLoader, IArrayLoader, ArraySource } from "./loaders/ILoader";
import ImageFrameLoader from "./loaders/ImageFrameLoader";
import JsonArrayLoader from "./loaders/JsonArrayLoader";

import ColorRamp, { ColorRampType } from "./ColorRamp";
>>>>>>> 1645a9f0
import ColorizeCanvas from "./ColorizeCanvas";
import ColorRamp from "./ColorRamp";
import Dataset from "./Dataset";
import ImageFrameLoader from "./loaders/ImageFrameLoader";
import JsonArrayLoader from "./loaders/JsonArrayLoader";
import Plotting from "./Plotting";
import Track from "./Track";

<<<<<<< HEAD
export { ColorizeCanvas, ColorRamp, Dataset, ImageFrameLoader, JsonArrayLoader,Plotting, Track };
=======
export { ColorizeCanvas, Plotting, Dataset, Track, ColorRamp, ColorRampType, ImageFrameLoader, JsonArrayLoader };
>>>>>>> 1645a9f0
<|MERGE_RESOLUTION|>--- conflicted
+++ resolved
@@ -1,22 +1,12 @@
-<<<<<<< HEAD
-export type { ArraySource,IArrayLoader, IFrameLoader } from "./loaders/ILoader";
-=======
-export type { IFrameLoader, IArrayLoader, ArraySource } from "./loaders/ILoader";
+export type { ArraySource, IArrayLoader, IFrameLoader } from "./loaders/ILoader";
+
 import ImageFrameLoader from "./loaders/ImageFrameLoader";
 import JsonArrayLoader from "./loaders/JsonArrayLoader";
 
 import ColorRamp, { ColorRampType } from "./ColorRamp";
->>>>>>> 1645a9f0
 import ColorizeCanvas from "./ColorizeCanvas";
-import ColorRamp from "./ColorRamp";
 import Dataset from "./Dataset";
-import ImageFrameLoader from "./loaders/ImageFrameLoader";
-import JsonArrayLoader from "./loaders/JsonArrayLoader";
 import Plotting from "./Plotting";
 import Track from "./Track";
 
-<<<<<<< HEAD
-export { ColorizeCanvas, ColorRamp, Dataset, ImageFrameLoader, JsonArrayLoader,Plotting, Track };
-=======
-export { ColorizeCanvas, Plotting, Dataset, Track, ColorRamp, ColorRampType, ImageFrameLoader, JsonArrayLoader };
->>>>>>> 1645a9f0
+export { ColorRamp, ColorRampType, ColorizeCanvas, Dataset, ImageFrameLoader, JsonArrayLoader, Plotting, Track };