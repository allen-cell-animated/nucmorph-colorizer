--- conflicted
+++ resolved
@@ -1,10 +1,5 @@
 import { describe, expect, it } from "vitest";
-<<<<<<< HEAD
-
-import { numberToSciNotation } from "../src/colorizer/utils/math_utils";
-=======
 import { numberToSciNotation, remap } from "../src/colorizer/utils/math_utils";
->>>>>>> c1aef9c4
 
 describe("numberToSciNotation", () => {
   it("Handles zero", () => {
