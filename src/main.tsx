import React from "react";
import { createRoot } from "react-dom/client";
import { createHashRouter, RouterProvider } from "react-router-dom";

import AppStyle from "./components/AppStyle";
import ErrorPage from "./routes/ErrorPage";
import LandingPage from "./routes/LandingPage";
import Viewer from "./Viewer";

// Set up react router

<<<<<<< HEAD
const router = createHashRouter(
  [
    {
      path: "/",
      element: <LandingPage />,
      errorElement: <ErrorPage />,
    },
    {
      path: "viewer",
      element: <Viewer />,
      errorElement: <ErrorPage />,
    },
  ],
=======
const router = createHashRouter([
>>>>>>> 8afd81e0
  {
    path: "/",
    element: <Viewer />,
    errorElement: <ErrorPage />,
  },
]);

// Render React component
const container = document.getElementById("root");
const root = createRoot(container!);
root.render(
  <React.StrictMode>
    <AppStyle>
      <RouterProvider router={router} />
    </AppStyle>
  </React.StrictMode>
);<|MERGE_RESOLUTION|>--- conflicted
+++ resolved
@@ -9,25 +9,14 @@
 
 // Set up react router
 
-<<<<<<< HEAD
-const router = createHashRouter(
-  [
-    {
-      path: "/",
-      element: <LandingPage />,
-      errorElement: <ErrorPage />,
-    },
-    {
-      path: "viewer",
-      element: <Viewer />,
-      errorElement: <ErrorPage />,
-    },
-  ],
-=======
 const router = createHashRouter([
->>>>>>> 8afd81e0
   {
     path: "/",
+    element: <LandingPage />,
+    errorElement: <ErrorPage />,
+  },
+  {
+    path: "viewer",
     element: <Viewer />,
     errorElement: <ErrorPage />,
   },
