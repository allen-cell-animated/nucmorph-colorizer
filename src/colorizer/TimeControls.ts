import { DEFAULT_PLAYBACK_FPS } from "../constants";
import ColorizeCanvas from "./ColorizeCanvas";

// TODO: Remove class?

// time / playback controls
const NO_TIMER_ID = -1;

export default class TimeControls {
  private timerId: number;
  private setFrameFn?: (frame: number) => Promise<void>;
  private playbackFps: number;

  private canvas: ColorizeCanvas;

  private pauseCallbacks: (() => void)[];

  constructor(canvas: ColorizeCanvas, playbackFps: number = DEFAULT_PLAYBACK_FPS) {
    this.canvas = canvas;
    this.timerId = NO_TIMER_ID;
    this.pauseCallbacks = [];
    this.playbackFps = playbackFps;
  }

  /**
   * Adds a callback that will be called to change the current frame.
   * @param fn A function that takes a frame number and returns a promise that resolves once the
   * frame is loaded.
   */
  public setFrameCallback(fn: (frame: number) => Promise<void>): void {
    this.setFrameFn = fn;
  }

  public setPlaybackFps(fps: number): void {
    this.playbackFps = fps;
  }

  private wrapFrame(index: number): number {
    const totalFrames = this.canvas.getTotalFrames();
    return (index + totalFrames) % totalFrames;
  }

  private playTimeSeries(onNewFrameCallback: () => void): void {
    if (this.timerId !== NO_TIMER_ID) {
      return;
    }

    // TODO: Fix this function so that it doesn't stop the slider from also operating

    // `lastFrameNum` is a parameter here because relying on `ColorizeCanvas.getCurrentFrame()` can
    // lead to race conditions that lead to frames getting loaded more than once.
    const loadNextFrame = async (lastFrameNum: number): Promise<void> => {
      if (this.timerId === NO_TIMER_ID) {
        return;
      }

      const startTime = Date.now();
      const nextFrame = this.wrapFrame(lastFrameNum + 1);

      if (nextFrame === lastFrameNum) {
        // Stop playing for single-frame datasets.
        // TODO: Disable time bar on the UI for datasets with only one frame.
        this.timerId = NO_TIMER_ID;
        return;
      }

      // do the update
      if (this.setFrameFn) {
        await this.setFrameFn(nextFrame);
      }
      const endTime = Date.now();
      const timeElapsed = endTime - startTime;
      onNewFrameCallback();

      if (this.timerId === NO_TIMER_ID) {
        // The timer was stopped while the frame was loading, so stop playback.
        return;
      }

      // Add additional delay, if needed, to maintain playback fps.
      // TODO: Could add some sort of smoothing here to make the playback more consistent.
      const delayMs = Math.max(0, 1000 / this.playbackFps - timeElapsed);
      this.timerId = window.setTimeout(() => loadNextFrame(nextFrame), delayMs);
    };

    this.timerId = window.setTimeout(() => loadNextFrame(this.canvas.getCurrentFrame()), 0);
  }

  /**
   * Begins playback of the time series. If the time series is already playing, this function does
   * nothing.
   * @param onNewFrameCallback An optional callback that will be called whenever a new frame is loaded.
   */
  public async play(onNewFrameCallback: () => void = () => {}): Promise<void> {
    if (this.canvas.getCurrentFrame() >= this.canvas.getTotalFrames() - 1) {
      await this.canvas.setFrame(0);
    }
    this.playTimeSeries(onNewFrameCallback);
  }

<<<<<<< HEAD
  /**
   * Pauses the playback of the time series. If any pause listeners have been added, their callbacks
   * will be triggered.
   */
  public pause(): void {
    if (this.timerId !== DEFAULT_TIMER_ID) {
=======
  public handlePauseButtonClick(): void {
    if (this.timerId !== NO_TIMER_ID) {
>>>>>>> 137ca9e0
      clearTimeout(this.timerId);
    }
    this.timerId = NO_TIMER_ID;
    this.pauseCallbacks.forEach((callback) => callback());
  }

  /**
   * Increment or decrement the time series by the given number of frames.
   */
  public async offsetFrame(delta: number = 1): Promise<void> {
    if (this.setFrameFn) {
      await this.setFrameFn(this.wrapFrame(this.canvas.getCurrentFrame() + delta));
    }
  }

  public isPlaying(): boolean {
    return this.timerId !== NO_TIMER_ID;
  }

  /**
   * Adds a listener that will be called whenever the playback is paused.
   * Note: listeners are not cleared between pauses.
   */
  public addPauseListener(callback: () => void): void {
    this.pauseCallbacks.push(callback);
  }
}<|MERGE_RESOLUTION|>--- conflicted
+++ resolved
@@ -98,17 +98,12 @@
     this.playTimeSeries(onNewFrameCallback);
   }
 
-<<<<<<< HEAD
   /**
    * Pauses the playback of the time series. If any pause listeners have been added, their callbacks
    * will be triggered.
    */
   public pause(): void {
-    if (this.timerId !== DEFAULT_TIMER_ID) {
-=======
-  public handlePauseButtonClick(): void {
     if (this.timerId !== NO_TIMER_ID) {
->>>>>>> 137ca9e0
       clearTimeout(this.timerId);
     }
     this.timerId = NO_TIMER_ID;
