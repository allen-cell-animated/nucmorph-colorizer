import {
  CaretRightOutlined,
  CheckCircleOutlined,
  LinkOutlined,
  PauseOutlined,
  StepBackwardFilled,
  StepForwardFilled,
} from "@ant-design/icons";
import { Checkbox, notification, Slider, Tabs } from "antd";
import { NotificationConfig } from "antd/es/notification/interface";
import React, { ReactElement, useCallback, useContext, useEffect, useMemo, useReducer, useRef, useState } from "react";
<<<<<<< HEAD
import { useSearchParams } from "react-router-dom";
=======
>>>>>>> 9e7a3370

import { ColorizeCanvas, Dataset, Track } from "./colorizer";
import {
  DEFAULT_CATEGORICAL_PALETTE_KEY,
  DISPLAY_CATEGORICAL_PALETTE_KEYS,
  KNOWN_CATEGORICAL_PALETTES,
} from "./colorizer/colors/categorical_palettes";
import { DEFAULT_COLOR_RAMP_KEY, DISPLAY_COLOR_RAMP_KEYS, KNOWN_COLOR_RAMPS } from "./colorizer/colors/color_ramps";
import {
  defaultViewerConfig,
  FeatureThreshold,
  getDefaultScatterPlotConfig,
  isThresholdNumeric,
  ScatterPlotConfig,
  TabType,
  ViewerConfig,
} from "./colorizer/types";
import { getColorMap, getInRangeLUT, thresholdMatchFinder, validateThresholds } from "./colorizer/utils/data_utils";
import { numberToStringDecimal } from "./colorizer/utils/math_utils";
import { useConstructor, useDebounce } from "./colorizer/utils/react_utils";
import * as urlUtils from "./colorizer/utils/url_utils";
import { DEFAULT_COLLECTION_PATH, DEFAULT_PLAYBACK_FPS } from "./constants";
import { FlexRowAlignCenter } from "./styles/utils";

import Collection from "./colorizer/Collection";
import { BACKGROUND_ID } from "./colorizer/ColorizeCanvas";
import TimeControls from "./colorizer/TimeControls";
import { AppThemeContext } from "./components/AppStyle";
import TextButton from "./components/Buttons/TextButton";
import CanvasWrapper from "./components/CanvasWrapper";
import CategoricalColorPicker from "./components/CategoricalColorPicker";
import ColorRampDropdown from "./components/Dropdowns/ColorRampDropdown";
import HelpDropdown from "./components/Dropdowns/HelpDropdown";
import SelectionDropdown from "./components/Dropdowns/SelectionDropdown";
import Export from "./components/Export";
<<<<<<< HEAD
import { Header, HeaderLogo } from "./components/Header";
=======
import Header from "./components/Header";
>>>>>>> 9e7a3370
import HoverTooltip from "./components/HoverTooltip";
import IconButton from "./components/IconButton";
import LabeledRangeSlider from "./components/LabeledRangeSlider";
import LoadDatasetButton from "./components/LoadDatasetButton";
import PlaybackSpeedControl from "./components/PlaybackSpeedControl";
import SpinBox from "./components/SpinBox";
import { FeatureThresholdsTab, PlotTab, ScatterPlotTab, SettingsTab } from "./components/Tabs";

// TODO: Refactor with styled-components
import styles from "./Viewer.module.css";

function Viewer(): ReactElement {
  // STATE INITIALIZATION /////////////////////////////////////////////////////////
  const theme = useContext(AppThemeContext);

  const canv = useConstructor(() => {
    const canvas = new ColorizeCanvas();
    canvas.domElement.className = styles.colorizeCanvas;
    return canvas;
  });

  const [collection, setCollection] = useState<Collection | undefined>();
  const [dataset, setDataset] = useState<Dataset | null>(null);
  const [datasetKey, setDatasetKey] = useState("");

  const [featureName, setFeatureName] = useState("");
  const [selectedTrack, setSelectedTrack] = useState<Track | null>(null);
  const [currentFrame, setCurrentFrame] = useState<number>(0);
  const [selectedBackdropKey, setSelectedBackdropKey] = useState<string | null>(null);

  // TODO: Save these settings in local storage
  // Use reducer here in case multiple updates happen simultaneously
  const [config, updateConfig] = useReducer(
    (current: ViewerConfig, newProperties: Partial<ViewerConfig>) => ({ ...current, ...newProperties }),
    defaultViewerConfig
  );
  const [scatterPlotConfig, updateScatterPlotConfig] = useReducer(
    (current: ScatterPlotConfig, newProperties: Partial<ScatterPlotConfig>) => ({ ...current, ...newProperties }),
    getDefaultScatterPlotConfig()
  );

  const [isInitialDatasetLoaded, setIsInitialDatasetLoaded] = useState(false);
  const [datasetOpen, setDatasetOpen] = useState(false);

  const colorRampData = KNOWN_COLOR_RAMPS;
  const [colorRampKey, setColorRampKey] = useState(DEFAULT_COLOR_RAMP_KEY);
  const [colorRampReversed, setColorRampReversed] = useState(false);
  const [colorRampMin, setColorRampMin] = useState(0);
  const [colorRampMax, setColorRampMax] = useState(0);

  const [categoricalPalette, setCategoricalPalette] = useState(
    KNOWN_CATEGORICAL_PALETTES.get(DEFAULT_CATEGORICAL_PALETTE_KEY)!.colors
  );

  const [featureThresholds, _setFeatureThresholds] = useState<FeatureThreshold[]>([]);
  const setFeatureThresholds = useCallback(
    // Change the current feature min + max on the color ramp if that feature's threshold moved.
    (newThresholds: FeatureThreshold[]): void => {
      // Check if the current feature is being thresholded on, and if that threshold
      // has changed. If so, snap the current min + max color ramp values so they match the new
      // threshold values.
      const featureData = dataset?.getFeatureData(featureName);
      if (featureData) {
        const oldThreshold = featureThresholds.find(thresholdMatchFinder(featureName, featureData.units));
        const newThreshold = newThresholds.find(thresholdMatchFinder(featureName, featureData.units));

        if (newThreshold && oldThreshold && isThresholdNumeric(newThreshold) && isThresholdNumeric(oldThreshold)) {
          if (newThreshold.min !== oldThreshold.min || newThreshold.max !== oldThreshold.max) {
            setColorRampMin(newThreshold.min);
            setColorRampMax(newThreshold.max);
          }
        }
      }
      _setFeatureThresholds(newThresholds);
    },
    [featureName, dataset, featureThresholds]
  );
  /** A look-up-table from object ID to whether it is in range (=1) or not (=0) */
  const inRangeLUT = useMemo(() => {
    if (!dataset) {
      return new Uint8Array(0);
    }
    return getInRangeLUT(dataset, featureThresholds);
  }, [dataset, featureThresholds]);

  const [playbackFps, setPlaybackFps] = useState(DEFAULT_PLAYBACK_FPS);

  const [searchParams, setSearchParams] = useSearchParams();
  // Provides a mounting point for Antd's notification component. Otherwise, the notifications
  // are mounted outside of App and don't receive CSS styling variables.
  const notificationContainer = useRef<HTMLDivElement>(null);
  const notificationConfig: NotificationConfig = {
    getContainer: () => notificationContainer.current as HTMLElement,
  };
  const [notificationApi, notificationContextHolder] = notification.useNotification(notificationConfig);

  const [isRecording, setIsRecording] = useState(false);
  const timeControls = useConstructor(() => new TimeControls(canv!, playbackFps));
  // TODO: Move all logic for the time slider into its own component!
  // Flag used to indicate that the slider is currently being dragged while playback is occurring.
  const [isTimeSliderDraggedDuringPlayback, setIsTimeSliderDraggedDuringPlayback] = useState(false);

  useEffect(() => {
    if (timeControls.isPlaying()) {
      setIsTimeSliderDraggedDuringPlayback(false);
    }
  }, [timeControls.isPlaying()]);

  /** The frame selected by the time UI. Changes to frameInput are reflected in
   * canvas after a short delay.
   */
  const [frameInput, setFrameInput] = useState(0);
  const [findTrackInput, setFindTrackInput] = useState("");
  // Prevent jarring jumps in the hover tooltip by using the last non-null value
  const [lastHoveredId, setLastHoveredId] = useState<number | null>(null);
  const [showHoveredId, setShowHoveredId] = useState(false);

  // UTILITY METHODS /////////////////////////////////////////////////////////////

  /**
   * Formats the dataset and collection parameters for use in a URL.
   */
  const getDatasetAndCollectionParam = useCallback((): {
    datasetParam?: string;
    collectionParam?: string;
  } => {
    if (collection?.url === null) {
      // A single dataset was loaded, so there's no collection URL. Use the dataset URL instead.
      return { datasetParam: dataset?.manifestUrl, collectionParam: undefined };
    } else {
      return { datasetParam: datasetKey, collectionParam: collection?.url };
    }
  }, [datasetKey, dataset, collection]);

  /**
   * Get the optional color map feature range parameter for the URL. If the range
   * is the full range of the feature's values (default), return undefined.
   */
  const getRangeParam = useCallback((): [number, number] | undefined => {
    if (!dataset) {
      return undefined;
    }
    // check if current selected feature range matches the default feature range; if so, don't provide
    // a range parameter..
    const featureData = dataset.getFeatureData(featureName);
    if (featureData) {
      if (featureData.min === colorRampMin && featureData.max === colorRampMax) {
        return undefined;
      }
    }
    return [colorRampMin, colorRampMax];
  }, [colorRampMin, colorRampMax, featureName, dataset]);

  /**
   * Get a URL query string representing the current collection, dataset, feature, track,
   * and frame information.
   */
  const getUrlParams = useCallback((): string => {
    const { datasetParam, collectionParam } = getDatasetAndCollectionParam();
    const rangeParam = getRangeParam();
    const state: Partial<urlUtils.UrlParams> = {
      collection: collectionParam,
      dataset: datasetParam,
      feature: featureName,
      track: selectedTrack?.trackId,
      // Ignore time=0 to reduce clutter
      time: currentFrame !== 0 ? currentFrame : undefined,
      thresholds: featureThresholds,
      range: rangeParam,
      colorRampKey: colorRampKey,
      colorRampReversed: colorRampReversed,
      categoricalPalette: categoricalPalette,
      config: config,
      selectedBackdropKey,
      scatterPlotConfig,
    };
    return urlUtils.paramsToUrlQueryString(state);
  }, [
    getDatasetAndCollectionParam,
    getRangeParam,
    featureName,
    selectedTrack,
    currentFrame,
    featureThresholds,
    colorRampKey,
    colorRampReversed,
    categoricalPalette,
    config,
    selectedBackdropKey,
    scatterPlotConfig,
  ]);

  // Update url whenever the viewer settings change
  // (but not while playing/recording for performance reasons)
  useEffect(() => {
    if (!timeControls.isPlaying() && !isRecording) {
      setSearchParams(getUrlParams());
    }
  }, [timeControls.isPlaying(), isRecording, getUrlParams]);

  const setFrame = useCallback(
    async (frame: number) => {
      await canv.setFrame(frame);
      setCurrentFrame(frame);
      setFrameInput(frame);
    },
    [canv]
  );

  const findTrack = useCallback(
    (trackId: number | null, seekToFrame: boolean = true): void => {
      if (trackId === null) {
        setSelectedTrack(null);
        return;
      }

      const newTrack = dataset!.buildTrack(trackId);

      if (newTrack.ids.length < 1) {
        // Check track validity
        return;
      }
      setSelectedTrack(newTrack);
      if (seekToFrame) {
        setFrame(newTrack.times[0]);
      }
      setFindTrackInput("" + trackId);
    },
    [canv, dataset, featureName, currentFrame]
  );

  /**
   * Attempts to replace the current feature with a new feature from a dataset.
   * If the feature cannot be loaded, returns the old feature name and does nothing.
   * @param newDataset the dataset to pull feature data from.
   * @param newFeatureName the name of the new feature to select.
   * @returns the new feature name if it was successfully found and loaded. Otherwise, returns the old feature name.
   */
  const replaceFeature = useCallback(
    (featureDataset: Dataset, newFeatureName: string): string => {
      if (!featureDataset?.hasFeature(newFeatureName)) {
        console.warn("Dataset does not have feature '" + newFeatureName + "'.");
        return featureName;
      }
      setFeatureName(newFeatureName);
      canv.setFeature(newFeatureName);
      return newFeatureName;
    },
    [canv, featureName]
  );

  /**
   * Resets the color ramp to a default min and max value based on the feature and dataset.
   *
   * If the feature is thresholded, the color ramp will be set to the threshold's min and max.
   * Otherwise, the color ramp will be set to the feature's min and max.
   *
   * (Does nothing if the viewer is configured to keep the range between datasets.)
   */
  const resetColorRampRangeToDefaults = useCallback(
    (featureDataset: Dataset, featureName: string): void => {
      const featureData = featureDataset.getFeatureData(featureName);
      if (!config.keepRangeBetweenDatasets && featureData) {
        // Use min/max from threshold if there is a matching one, otherwise use feature min/max
        const threshold = featureThresholds.find(thresholdMatchFinder(featureName, featureData.units));
        if (threshold && isThresholdNumeric(threshold)) {
          setColorRampMin(threshold.min);
          setColorRampMax(threshold.max);
        } else {
          setColorRampMin(featureData.min);
          setColorRampMax(featureData.max);
        }
      }
    },
    [featureThresholds, config.keepRangeBetweenDatasets]
  );

  // DATASET LOADING ///////////////////////////////////////////////////////
  /**
   * Replaces the current dataset with another loaded dataset. Handles cleanup and state changes.
   * @param newDataset the new Dataset to replace the existing with. If null, does nothing.
   * @param newDatasetKey the key of the new dataset in the Collection.
   * @returns a Promise<void> that resolves when the loading is complete.
   */
  const replaceDataset = useCallback(
    async (newDataset: Dataset | null, newDatasetKey: string): Promise<void> => {
      console.trace("Replacing dataset with " + newDatasetKey + ".");
      // TODO: Change the way flags are handled to prevent flickering during dataset replacement
      setDatasetOpen(false);
      if (newDataset === null) {
        // TODO: Determine with UX what expected behavior should be for bad datasets
        return;
      }

      // Dispose of the old dataset
      if (dataset !== null) {
        dataset.dispose();
      }
      // State updates
      setDataset(newDataset);
      setDatasetKey(newDatasetKey);

      // Only change the feature if there's no equivalent in the new dataset
      let newFeatureName = featureName;
      if (!newDataset.hasFeature(newFeatureName)) {
        newFeatureName = newDataset.featureNames[0];
      }
      replaceFeature(newDataset, newFeatureName);
      resetColorRampRangeToDefaults(newDataset, newFeatureName);
      setFeatureName(newFeatureName);

      await canv.setDataset(newDataset);
      canv.setFeature(newFeatureName);

      // Clamp frame to new range
      const newFrame = Math.min(currentFrame, canv.getTotalFrames() - 1);
      await setFrame(newFrame);

      setFindTrackInput("");
      if (selectedBackdropKey && !newDataset.hasBackdrop(selectedBackdropKey)) {
        setSelectedBackdropKey(null);
      }
      setSelectedTrack(null);
      setDatasetOpen(true);
      setFeatureThresholds(validateThresholds(newDataset, featureThresholds));
      console.log("Num Items:" + newDataset?.numObjects);
    },
    [
      dataset,
      featureName,
      canv,
      currentFrame,
      getUrlParams,
      replaceFeature,
      resetColorRampRangeToDefaults,
      featureThresholds,
    ]
  );

  // INITIAL SETUP  ////////////////////////////////////////////////////////////////

  // Only retrieve parameters once, because the URL can be updated by state updates
  // and lose information (like the track, feature, time, etc.) that isn't
  // accessed in the first render.
  const initialUrlParams = useConstructor(() => {
    return urlUtils.loadFromUrlSearchParams(searchParams);
  });

  // Load URL parameters into the state that don't require a dataset to be loaded.
  // This reduces flicker on initial load.
  useEffect(() => {
    // Load the currently selected color ramp info from the URL, if it exists.
    if (initialUrlParams.colorRampKey && colorRampData.has(initialUrlParams.colorRampKey)) {
      setColorRampKey(initialUrlParams.colorRampKey);
    }
    if (initialUrlParams.colorRampReversed) {
      setColorRampReversed(initialUrlParams.colorRampReversed);
    }
    if (initialUrlParams.categoricalPalette) {
      setCategoricalPalette(initialUrlParams.categoricalPalette);
    }
  }, []);

  // Break React rules to prevent a race condition where the initial dataset is reloaded
  // when useEffect gets fired twice. This caused certain URL parameters like time to get
  // lost or reset.
  const isLoadingInitialDataset = useRef<boolean>(false);

  // Attempt to load database and collections data from the URL.
  // This is memoized so that it only runs one time on startup.
  useEffect(() => {
    const loadInitialDataset = async (): Promise<void> => {
      if (isLoadingInitialDataset.current || isInitialDatasetLoaded) {
        return;
      }
      isLoadingInitialDataset.current = true;
      let newCollection: Collection;
      const collectionUrlParam = initialUrlParams.collection;
      const datasetParam = initialUrlParams.dataset;
      let datasetKey: string;

      if (datasetParam && urlUtils.isUrl(datasetParam) && !collectionUrlParam) {
        // Dataset is a URL and no collection URL is provided;
        // Make a dummy collection that will include only this dataset
        newCollection = Collection.makeCollectionFromSingleDataset(datasetParam);
        datasetKey = newCollection.getDefaultDatasetKey();
      } else {
        // Try loading the collection, with the default collection as a fallback.
        newCollection = await Collection.loadCollection(collectionUrlParam || DEFAULT_COLLECTION_PATH);
        datasetKey = datasetParam || newCollection.getDefaultDatasetKey();
      }

      setCollection(newCollection);
      const datasetResult = await newCollection.tryLoadDataset(datasetKey);

      if (!datasetResult.loaded) {
        console.error(datasetResult.errorMessage);
        notificationApi["error"]({
          message: "Error loading dataset: ",
          description: datasetResult.errorMessage,
          placement: "bottomLeft",
          duration: 4,
        });
        return;
      }

      // TODO: The new dataset may be null if loading failed. See TODO in replaceDataset about expected behavior.
      if (!isInitialDatasetLoaded) {
        await replaceDataset(datasetResult.dataset, datasetKey);
        setIsInitialDatasetLoaded(true);
      }
      return;
    };
    loadInitialDataset();
  }, []);

  // Load additional properties from the URL, including the time, track, and feature.
  // Run only once after the first dataset has been loaded.
  useEffect(() => {
    if (!isInitialDatasetLoaded) {
      return;
    }
    const setupInitialParameters = async (): Promise<void> => {
      if (initialUrlParams.thresholds) {
        if (dataset) {
          setFeatureThresholds(validateThresholds(dataset, initialUrlParams.thresholds));
        } else {
          setFeatureThresholds(initialUrlParams.thresholds);
        }
      }
      let newFeatureName = featureName;
      if (initialUrlParams.feature && dataset) {
        // Load feature (if unset, do nothing because replaceDataset already loads a default)
        newFeatureName = replaceFeature(dataset, initialUrlParams.feature);
      }
      // Range, track, and time setting must be done after the dataset and feature is set.
      if (initialUrlParams.range) {
        setColorRampMin(initialUrlParams.range[0]);
        setColorRampMax(initialUrlParams.range[1]);
      } else {
        // Load default range from dataset for the current feature
        dataset && resetColorRampRangeToDefaults(dataset, newFeatureName);
      }

      if (initialUrlParams.track && initialUrlParams.track >= 0) {
        // Highlight the track. Seek to start of frame only if time is not defined.
        findTrack(initialUrlParams.track, initialUrlParams.time !== undefined);
      }
      if (initialUrlParams.time && initialUrlParams.time >= 0) {
        // Load time (if unset, defaults to track time or default t=0)
        const newTime = initialUrlParams.time;
        await canv.setFrame(newTime);
        setCurrentFrame(newTime); // Force render
        setFrameInput(newTime);
      }

      const backdropKey = initialUrlParams.selectedBackdropKey;
      if (backdropKey) {
        if (dataset?.hasBackdrop(backdropKey)) {
          setSelectedBackdropKey(backdropKey);
        }
      }
      if (initialUrlParams.config) {
        updateConfig(initialUrlParams.config);
      }
      if (initialUrlParams.scatterPlotConfig) {
        updateScatterPlotConfig(initialUrlParams.scatterPlotConfig);
      }
    };

    setupInitialParameters();
  }, [isInitialDatasetLoaded]);

  // DISPLAY CONTROLS //////////////////////////////////////////////////////
  const handleDatasetChange = useCallback(
    async (newDatasetKey: string): Promise<void> => {
      if (newDatasetKey !== datasetKey && collection) {
        const result = await collection.tryLoadDataset(newDatasetKey);
        if (result.loaded) {
          await replaceDataset(result.dataset, newDatasetKey);
        } else {
          // TODO: What happens when you try to load a bad dataset from the dropdown? Notifications?
          console.error(result.errorMessage);
          notificationApi["error"]({
            message: "Error loading dataset:",
            description: result.errorMessage,
            placement: "bottomLeft",
            duration: 4,
          });
        }
      }
    },
    [replaceDataset, collection, datasetKey]
  );

  /**
   * Attempt to load a URL provided in the Load menu.
   * The URL may either be a collection or a dataset, so handle it as an ambiguous URL.
   * @throws an error if the URL could not be loaded.
   * @returns the absolute path of the URL resource that was loaded.
   */
  const handleLoadRequest = useCallback(
    async (url: string): Promise<string> => {
      console.log("Loading '" + url + "'.");
      const newCollection = await Collection.loadFromAmbiguousUrl(url);
      const newDatasetKey = newCollection.getDefaultDatasetKey();
      const loadResult = await newCollection.tryLoadDataset(newDatasetKey);
      if (!loadResult.loaded) {
        const errorMessage = loadResult.errorMessage;

        if (errorMessage) {
          // Remove 'Error:' prefixes
          const matches = errorMessage.replace(/^(Error:)*/, "");
          // Reject the promise with the error message
          throw new Error(matches);
          // throw new Error(errorMessage);
        } else {
          throw new Error();
        }
      }

      setCollection(newCollection);
      setFeatureThresholds([]); // Clear when switching collections
      await replaceDataset(loadResult.dataset, newDatasetKey);
      return newCollection.url || newCollection.getDefaultDatasetKey();
    },
    [replaceDataset]
  );

  const getFeatureValue = useCallback(
    (id: number): string => {
      if (!featureName || !dataset) {
        return "";
      }
      // Look up feature value from id
      const featureData = dataset.getFeatureData(featureName);
      // ?? is a nullish coalescing operator; it checks for null + undefined values
      // (safe for falsy values like 0 or NaN, which are valid feature values)
      const featureValue = featureData?.data[id] ?? -1;
      const unitsLabel = featureData?.units ? ` ${featureData?.units}` : "";
      // Check if int, otherwise return float
      return numberToStringDecimal(featureValue, 3) + unitsLabel;
    },
    [featureName, dataset]
  );

  // SCRUBBING CONTROLS ////////////////////////////////////////////////////
  timeControls.setFrameCallback(setFrame);

  const handleKeyDown = useCallback(
    ({ key }: KeyboardEvent): void => {
      if (key === "ArrowLeft" || key === "Left") {
        timeControls.advanceFrame(-1);
      } else if (key === "ArrowRight" || key === "Right") {
        timeControls.advanceFrame(1);
      }
    },
    [timeControls]
  );

  useEffect(() => {
    window.addEventListener("keydown", handleKeyDown);
    return () => {
      window.removeEventListener("keydown", handleKeyDown);
    };
  }, [handleKeyDown]);

  // Store the current value of the time slider as its own state, and update
  // the frame using a debounced value to prevent constant updates as it moves.
  const debouncedFrameInput = useDebounce(frameInput, 250);
  useEffect(() => {
    setFrame(debouncedFrameInput);
  }, [debouncedFrameInput]);

  // When the slider is released, check if playback was occurring and resume it.
  // We need to attach the pointerup event listener to the document because it will not fire
  // if the user releases the pointer outside of the slider.
  useEffect(() => {
    const checkIfPlaybackShouldUnpause = async (): Promise<void> => {
      setFrame(frameInput);
      if (isTimeSliderDraggedDuringPlayback) {
        // Update the frame and optionally unpause playback when the slider is released.
        setIsTimeSliderDraggedDuringPlayback(false);
        timeControls.play(); // resume playing
      }
    };

    document.addEventListener("pointerup", checkIfPlaybackShouldUnpause);
    return () => {
      document.removeEventListener("pointerup", checkIfPlaybackShouldUnpause);
    };
  });

  // RECORDING CONTROLS ////////////////////////////////////////////////////

  // Update the callback for TimeControls and RecordingControls if it changes.
  timeControls.setFrameCallback(setFrame);

  const setFrameAndRender = useCallback(
    async (frame: number) => {
      await setFrame(frame);
      canv.render();
    },
    [setFrame, canv]
  );

  // RENDERING /////////////////////////////////////////////////////////////

  const openCopyNotification = (): void => {
    navigator.clipboard.writeText(document.URL);
    notificationApi["success"]({
      message: "URL copied to clipboard",
      placement: "bottomLeft",
      duration: 4,
      icon: <CheckCircleOutlined style={{ color: theme.color.text.success }} />,
    });
  };

  const getFeatureDropdownData = useCallback((): string[] | { key: string; label: string }[] => {
    if (!dataset) {
      return [];
    }
    // Add units to the dataset feature names if present
    return dataset.featureNames.map((name) => {
      return { key: name, label: dataset.getFeatureNameWithUnits(name) };
    });
  }, [dataset]);

  const disableUi: boolean = isRecording || !datasetOpen;
  const disableTimeControlsUi = disableUi;

  // Show min + max marks on the color ramp slider if a feature is selected and
  // is currently being thresholded/filtered on.
  const getColorMapSliderMarks = (): undefined | number[] => {
    const featureData = dataset?.getFeatureData(featureName);
    if (!featureData || featureThresholds.length === 0) {
      return undefined;
    }
    const threshold = featureThresholds.find(thresholdMatchFinder(featureName, featureData.units));
    if (!threshold || !isThresholdNumeric(threshold)) {
      return undefined;
    }
    return [threshold.min, threshold.max];
  };

  let hoveredFeatureValue = "";
  if (lastHoveredId !== null && dataset) {
    const featureVal = getFeatureValue(lastHoveredId);
    const categories = dataset.getFeatureCategories(featureName);
    if (categories !== null) {
      hoveredFeatureValue = categories[Number.parseInt(featureVal, 10)];
    } else {
      hoveredFeatureValue = featureVal;
    }
  }

  return (
    <div>
      <div ref={notificationContainer}>{notificationContextHolder}</div>

<<<<<<< HEAD
      {/* Header bar: Contains dataset, feature, color ramp, and other top-level functionality. */}
      {/* TODO: Split into its own component? */}
      <Header>
        <HeaderLogo />
=======
      <Header>
>>>>>>> 9e7a3370
        {/* <h3>Dataset Name</h3> */}
        <FlexRowAlignCenter $gap={12}>
          <FlexRowAlignCenter $gap={2}>
            <LoadDatasetButton onRequestLoad={handleLoadRequest} currentResourceUrl={collection?.url || datasetKey} />
            <Export
              totalFrames={dataset?.numberOfFrames || 0}
              setFrame={setFrameAndRender}
              getCanvas={() => canv.domElement}
              // Stop playback when exporting
              onClick={() => timeControls.pause()}
              currentFrame={currentFrame}
              defaultImagePrefix={datasetKey + "-" + featureName}
              disabled={dataset === null}
              setIsRecording={setIsRecording}
            />
            <TextButton onClick={openCopyNotification}>
              <LinkOutlined />
              <p>Copy URL</p>
            </TextButton>
          </FlexRowAlignCenter>
          <HelpDropdown />
        </FlexRowAlignCenter>
      </Header>

      {/** Main Content: Contains canvas and plot, ramp controls, time controls, etc. */}
      <div className={styles.mainContent}>
        {/** Top Control Bar */}
        <FlexRowAlignCenter $gap={12} style={{ margin: "16px 0", flexWrap: "wrap" }}>
          <SelectionDropdown
            disabled={disableUi}
            label="Dataset"
            selected={datasetKey}
            buttonType="primary"
            items={collection?.getDatasetKeys() || []}
            onChange={handleDatasetChange}
          />
          <SelectionDropdown
            disabled={disableUi}
            label="Feature"
            selected={featureName}
            items={getFeatureDropdownData()}
            onChange={(value) => {
              if (value !== featureName && dataset) {
                replaceFeature(dataset, value);
                resetColorRampRangeToDefaults(dataset, value);
              }
            }}
          />

          <ColorRampDropdown
            knownColorRamps={KNOWN_COLOR_RAMPS}
            colorRampsToDisplay={DISPLAY_COLOR_RAMP_KEYS}
            selectedRamp={colorRampKey}
            reversed={colorRampReversed}
            onChangeRamp={(name, reversed) => {
              setColorRampKey(name);
              setColorRampReversed(reversed);
            }}
            disabled={disableUi}
            knownCategoricalPalettes={KNOWN_CATEGORICAL_PALETTES}
            categoricalPalettesToDisplay={DISPLAY_CATEGORICAL_PALETTE_KEYS}
            useCategoricalPalettes={dataset?.isFeatureCategorical(featureName) || false}
            numCategories={dataset?.getFeatureCategories(featureName)?.length || 1}
            selectedPalette={categoricalPalette}
            onChangePalette={setCategoricalPalette}
          />
        </FlexRowAlignCenter>

        {/* Organize the main content areas */}
        <div className={styles.contentPanels}>
          <div className={styles.canvasPanel}>
            {/** Canvas */}
            <div className={styles.canvasTopAndCanvasContainer}>
              <div className={styles.canvasTopContainer}>
                <h3 style={{ margin: "0" }}>
                  {dataset ? dataset.getFeatureNameWithUnits(featureName) : "Feature value range"}
                </h3>
                <FlexRowAlignCenter $gap={12} style={{ flexWrap: "wrap", justifyContent: "space-between" }}>
                  <div style={{ flexBasis: 250, flexShrink: 2, flexGrow: 2, minWidth: "75px" }}>
                    {
                      // Render either a categorical color picker or a range slider depending on the feature type
                      dataset?.isFeatureCategorical(featureName) ? (
                        <CategoricalColorPicker
                          categories={dataset.getFeatureCategories(featureName) || []}
                          selectedPalette={categoricalPalette}
                          onChangePalette={setCategoricalPalette}
                          disabled={disableUi}
                        />
                      ) : (
                        <LabeledRangeSlider
                          min={colorRampMin}
                          max={colorRampMax}
                          minSliderBound={dataset?.getFeatureData(featureName)?.min}
                          maxSliderBound={dataset?.getFeatureData(featureName)?.max}
                          onChange={function (min: number, max: number): void {
                            setColorRampMin(min);
                            setColorRampMax(max);
                          }}
                          marks={getColorMapSliderMarks()}
                          disabled={disableUi}
                        />
                      )
                    }
                  </div>
                  <div style={{ flexBasis: 100, flexShrink: 1, flexGrow: 1, width: "fit-content" }}>
                    <Checkbox
                      checked={config.keepRangeBetweenDatasets}
                      onChange={() => {
                        // Invert lock on range
                        updateConfig({ keepRangeBetweenDatasets: !config.keepRangeBetweenDatasets });
                      }}
                    >
                      Keep range when switching datasets and features
                    </Checkbox>
                  </div>
                </FlexRowAlignCenter>
              </div>
              <HoverTooltip
                tooltipContent={
                  <>
                    <p>Track ID: {lastHoveredId && dataset?.getTrackId(lastHoveredId)}</p>
                    <p>
                      {featureName}: <span style={{ whiteSpace: "nowrap" }}>{hoveredFeatureValue}</span>
                    </p>
                  </>
                }
                disabled={!showHoveredId}
              >
                <CanvasWrapper
                  canv={canv}
                  dataset={dataset}
                  selectedBackdropKey={selectedBackdropKey}
                  colorRamp={getColorMap(colorRampData, colorRampKey, colorRampReversed)}
                  colorRampMin={colorRampMin}
                  colorRampMax={colorRampMax}
                  categoricalColors={categoricalPalette}
                  selectedTrack={selectedTrack}
                  config={config}
                  onTrackClicked={(track) => {
                    setFindTrackInput("");
                    setSelectedTrack(track);
                  }}
                  inRangeLUT={inRangeLUT}
                  onMouseHover={(id: number): void => {
                    const isObject = id !== BACKGROUND_ID;
                    setShowHoveredId(isObject);
                    if (isObject) {
                      setLastHoveredId(id);
                    }
                  }}
                  onMouseLeave={() => setShowHoveredId(false)}
                />
              </HoverTooltip>
            </div>

            {/** Time Control Bar */}
            <div className={styles.timeControls}>
              {timeControls.isPlaying() || isTimeSliderDraggedDuringPlayback ? (
                // Swap between play and pause button
                <IconButton type="outlined" disabled={disableTimeControlsUi} onClick={() => timeControls.pause()}>
                  <PauseOutlined />
                </IconButton>
              ) : (
                <IconButton disabled={disableTimeControlsUi} onClick={() => timeControls.play()} type="outlined">
                  <CaretRightOutlined />
                </IconButton>
              )}

              <div
                className={styles.timeSliderContainer}
                onPointerDownCapture={() => {
                  if (timeControls.isPlaying()) {
                    // If the slider is dragged while playing, pause playback.
                    timeControls.pause();
                    setIsTimeSliderDraggedDuringPlayback(true);
                  }
                }}
              >
                <Slider
                  min={0}
                  max={dataset ? dataset.numberOfFrames - 1 : 0}
                  disabled={disableTimeControlsUi}
                  value={frameInput}
                  onChange={(value) => {
                    setFrameInput(value);
                  }}
                />
              </div>

              <IconButton
                disabled={disableTimeControlsUi}
                onClick={() => timeControls.advanceFrame(-1)}
                type="outlined"
              >
                <StepBackwardFilled />
              </IconButton>
              <IconButton disabled={disableTimeControlsUi} onClick={() => timeControls.advanceFrame(1)} type="outlined">
                <StepForwardFilled />
              </IconButton>

              <SpinBox
                min={0}
                max={dataset?.numberOfFrames && dataset?.numberOfFrames - 1}
                value={frameInput}
                onChange={setFrame}
                disabled={disableTimeControlsUi}
                wrapIncrement={true}
              />
              <div style={{ display: "flex", flexDirection: "row", flexGrow: 1, justifyContent: "flex-end" }}>
                <PlaybackSpeedControl
                  fps={playbackFps}
                  onChange={(fps) => {
                    setPlaybackFps(fps);
                    timeControls.setPlaybackFps(fps);
                  }}
                  disabled={disableTimeControlsUi}
                />
              </div>
            </div>
          </div>
          <div className={styles.sidePanels}>
            <div className={styles.plotAndFiltersPanel}>
              <Tabs
                type="card"
                style={{ marginBottom: 0, width: "100%" }}
                size="large"
                activeKey={config.openTab}
                onChange={(key) => updateConfig({ openTab: key as TabType })}
                items={[
                  {
                    label: "Track plot",
                    key: TabType.TRACK_PLOT,
                    children: (
                      <div className={styles.tabContent}>
                        <PlotTab
                          findTrackInputText={findTrackInput}
                          setFindTrackInputText={setFindTrackInput}
                          findTrack={findTrack}
                          currentFrame={currentFrame}
                          dataset={dataset}
                          featureName={featureName}
                          selectedTrack={selectedTrack}
                          disabled={disableUi}
                        />
                      </div>
                    ),
                  },
                  {
                    label: "Scatter plot",
                    key: TabType.SCATTER_PLOT,
                    children: (
                      <div className={styles.tabContent}>
                        <ScatterPlotTab
                          dataset={dataset}
                          currentFrame={currentFrame}
                          selectedTrack={selectedTrack}
                          findTrack={findTrack}
                          setFrame={setFrameAndRender}
                          isVisible={config.openTab === TabType.SCATTER_PLOT}
                          isPlaying={timeControls.isPlaying() || isRecording}
                          selectedFeatureName={featureName}
                          colorRampMin={colorRampMin}
                          colorRampMax={colorRampMax}
                          colorRamp={getColorMap(colorRampData, colorRampKey, colorRampReversed)}
                          categoricalPalette={categoricalPalette}
                          inRangeIds={inRangeLUT}
                          viewerConfig={config}
                          scatterPlotConfig={scatterPlotConfig}
                          updateScatterPlotConfig={updateScatterPlotConfig}
                        />
                      </div>
                    ),
                  },
                  {
                    label: "Filters",
                    key: TabType.FILTERS,
                    children: (
                      <div className={styles.tabContent}>
                        <FeatureThresholdsTab
                          featureThresholds={featureThresholds}
                          onChange={setFeatureThresholds}
                          dataset={dataset}
                          disabled={disableUi}
                          categoricalPalette={categoricalPalette}
                        />
                      </div>
                    ),
                  },
                  {
                    label: "Viewer settings",
                    key: TabType.SETTINGS,
                    children: (
                      <div className={styles.tabContent}>
                        <SettingsTab
                          config={config}
                          updateConfig={updateConfig}
                          dataset={dataset}
                          // TODO: This could be part of a dataset-specific settings object
                          selectedBackdropKey={selectedBackdropKey}
                          setSelectedBackdropKey={setSelectedBackdropKey}
                        />
                      </div>
                    ),
                  },
                ]}
              />
            </div>
          </div>
        </div>
      </div>
    </div>
  );
}

export default Viewer;<|MERGE_RESOLUTION|>--- conflicted
+++ resolved
@@ -9,10 +9,7 @@
 import { Checkbox, notification, Slider, Tabs } from "antd";
 import { NotificationConfig } from "antd/es/notification/interface";
 import React, { ReactElement, useCallback, useContext, useEffect, useMemo, useReducer, useRef, useState } from "react";
-<<<<<<< HEAD
 import { useSearchParams } from "react-router-dom";
-=======
->>>>>>> 9e7a3370
 
 import { ColorizeCanvas, Dataset, Track } from "./colorizer";
 import {
@@ -48,11 +45,7 @@
 import HelpDropdown from "./components/Dropdowns/HelpDropdown";
 import SelectionDropdown from "./components/Dropdowns/SelectionDropdown";
 import Export from "./components/Export";
-<<<<<<< HEAD
-import { Header, HeaderLogo } from "./components/Header";
-=======
 import Header from "./components/Header";
->>>>>>> 9e7a3370
 import HoverTooltip from "./components/HoverTooltip";
 import IconButton from "./components/IconButton";
 import LabeledRangeSlider from "./components/LabeledRangeSlider";
@@ -713,14 +706,7 @@
     <div>
       <div ref={notificationContainer}>{notificationContextHolder}</div>
 
-<<<<<<< HEAD
-      {/* Header bar: Contains dataset, feature, color ramp, and other top-level functionality. */}
-      {/* TODO: Split into its own component? */}
       <Header>
-        <HeaderLogo />
-=======
-      <Header>
->>>>>>> 9e7a3370
         {/* <h3>Dataset Name</h3> */}
         <FlexRowAlignCenter $gap={12}>
           <FlexRowAlignCenter $gap={2}>
