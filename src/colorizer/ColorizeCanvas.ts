import {
  BufferAttribute,
  BufferGeometry,
  Color,
  DataTexture,
  GLSL3,
  Line,
  LineBasicMaterial,
  Mesh,
  OrthographicCamera,
  PlaneGeometry,
  RGBAIntegerFormat,
  Scene,
  ShaderMaterial,
  Texture,
  Uniform,
  UnsignedByteType,
  Vector2,
  Vector4,
  WebGLRenderTarget,
  WebGLRenderer,
} from "three";

import ColorRamp from "./ColorRamp";
import Dataset from "./Dataset";
import { FeatureDataType } from "./types";
import { packDataTexture } from "./utils/texture_utils";
import vertexShader from "./shaders/colorize.vert";
import fragmentShader from "./shaders/colorize_RGBA8U.frag";
import pickFragmentShader from "./shaders/cellId_RGBA8U.frag";
import Track from "./Track";
import CanvasOverlay from "./CanvasOverlay";
import { FeatureThreshold } from "./types";
import {
  DEFAULT_CATEGORICAL_PALETTES,
  DEFAULT_CATEGORICAL_PALETTE_ID,
  DEFAULT_COLOR_RAMPS,
  DEFAULT_COLOR_RAMP_ID,
<<<<<<< HEAD
  MAX_FEATURE_CATEGORIES,
=======
  PaletteData,
>>>>>>> cc97bb3f
} from "../constants";

const BACKGROUND_COLOR_DEFAULT = 0xf7f7f7;
export const OUTLIER_COLOR_DEFAULT = 0xc0c0c0;
export const OUT_OF_RANGE_COLOR_DEFAULT = 0xdddddd;
const SELECTED_COLOR_DEFAULT = 0xff00ff;
export const BACKGROUND_ID = -1;

// MUST be synchronized with the DRAW_MODE_* constants in `colorize_RGBA8U.frag`!
/** Draw options for object types. */
export enum DrawMode {
  /** Hide this object type. */
  HIDE = 0,
  /** Use a solid color for this object type. */
  USE_COLOR = 1,
}

type ColorizeUniformTypes = {
  /** Scales from canvas coordinates to frame coordinates. */
  canvasToFrameScale: Vector2;
  frame: Texture;
  featureData: Texture;
  outlierData: Texture;
  inRangeIds: Texture;
  featureColorRampMin: number;
  featureColorRampMax: number;
  colorRamp: Texture;
  backgroundColor: Color;
  outlierColor: Color;
  outOfRangeColor: Color;
  highlightedId: number;
  hideOutOfRange: boolean;
  outlierDrawMode: number;
  outOfRangeDrawMode: number;
};

type ColorizeUniforms = { [K in keyof ColorizeUniformTypes]: Uniform<ColorizeUniformTypes[K]> };

const getDefaultUniforms = (): ColorizeUniforms => {
  const emptyFrame = new DataTexture(new Uint8Array([0, 0, 0, 0]), 1, 1, RGBAIntegerFormat, UnsignedByteType);
  emptyFrame.internalFormat = "RGBA8UI";
  emptyFrame.needsUpdate = true;
  const emptyFeature = packDataTexture([0], FeatureDataType.F32);
  const emptyOutliers = packDataTexture([0], FeatureDataType.U8);
  const emptyInRangeIds = packDataTexture([0], FeatureDataType.U8);
  const emptyColorRamp = new ColorRamp(["black"]).texture;

  return {
    canvasToFrameScale: new Uniform(new Vector2(1, 1)),
    frame: new Uniform(emptyFrame),
    featureData: new Uniform(emptyFeature),
    outlierData: new Uniform(emptyOutliers),
    inRangeIds: new Uniform(emptyInRangeIds),
    featureColorRampMin: new Uniform(0),
    featureColorRampMax: new Uniform(1),
    colorRamp: new Uniform(emptyColorRamp),
    highlightedId: new Uniform(-1),
    hideOutOfRange: new Uniform(false),
    backgroundColor: new Uniform(new Color(BACKGROUND_COLOR_DEFAULT)),
    outlierColor: new Uniform(new Color(OUTLIER_COLOR_DEFAULT)),
    outOfRangeColor: new Uniform(new Color(OUT_OF_RANGE_COLOR_DEFAULT)),
    outlierDrawMode: new Uniform(DrawMode.USE_COLOR),
    outOfRangeDrawMode: new Uniform(DrawMode.USE_COLOR),
  };
};

export default class ColorizeCanvas {
  private canvasContainer: HTMLDivElement;

  private geometry: PlaneGeometry;
  private material: ShaderMaterial;
  private pickMaterial: ShaderMaterial;
  private mesh: Mesh;
  private pickMesh: Mesh;

  public overlay: CanvasOverlay;

  // Rendered track line that shows the trajectory of a cell.
  private line: Line;
  private showTrackPath: boolean;

  private showTimestamp: boolean;
  private showScaleBar: boolean;
  private frameToCanvasScale: Vector4;

  private scene: Scene;
  private pickScene: Scene;
  private camera: OrthographicCamera;
  private renderer: WebGLRenderer;
  private pickRenderTarget: WebGLRenderTarget;

  private dataset: Dataset | null;
  private track: Track | null;
  private points: Float32Array;
  private canvasResolution: Vector2 | null;

  private featureName: string | null;
  private colorRamp: ColorRamp;
  private colorMapRangeMin: number;
  private colorMapRangeMax: number;
  private categoricalPalette: ColorRamp;
  private currentFrame: number;

  constructor() {
    this.geometry = new PlaneGeometry(2, 2);
    this.material = new ShaderMaterial({
      vertexShader,
      fragmentShader,
      uniforms: getDefaultUniforms(),
      depthWrite: false,
      depthTest: false,
      glslVersion: GLSL3,
    });
    this.pickMaterial = new ShaderMaterial({
      vertexShader,
      fragmentShader: pickFragmentShader,
      uniforms: getDefaultUniforms(),
      depthWrite: false,
      depthTest: false,
      glslVersion: GLSL3,
    });
    this.mesh = new Mesh(this.geometry, this.material);
    this.pickMesh = new Mesh(this.geometry, this.pickMaterial);

    this.camera = new OrthographicCamera(-1, 1, 1, -1, 0, 1);
    this.scene = new Scene();
    this.scene.add(this.mesh);
    this.pickScene = new Scene();
    this.pickScene.add(this.pickMesh);

    // Configure lines
    this.points = new Float32Array([0, 0, 0]);

    const lineGeometry = new BufferGeometry();
    lineGeometry.setAttribute("position", new BufferAttribute(this.points, 3));
    const lineMaterial = new LineBasicMaterial({
      color: SELECTED_COLOR_DEFAULT,
      linewidth: 1.0,
    });

    this.line = new Line(lineGeometry, lineMaterial);
    this.scene.add(this.line);

    this.pickRenderTarget = new WebGLRenderTarget(1, 1, {
      depthBuffer: false,
    });
    this.renderer = new WebGLRenderer();
    this.checkPixelRatio();

    this.dataset = null;
    this.canvasResolution = null;
    this.featureName = null;
    this.colorRamp = DEFAULT_COLOR_RAMPS.get(DEFAULT_COLOR_RAMP_ID)!.colorRamp;
<<<<<<< HEAD
    this.categoricalPalette = new ColorRamp(
      DEFAULT_CATEGORICAL_PALETTES.get(DEFAULT_CATEGORICAL_PALETTE_ID)!.colorStops
    );
=======
    this.categoricalPalette = DEFAULT_CATEGORICAL_PALETTES.get(DEFAULT_CATEGORICAL_PALETTE_ID)!;
>>>>>>> cc97bb3f
    this.track = null;
    this.showTrackPath = false;
    this.colorMapRangeMin = 0;
    this.colorMapRangeMax = 0;
    this.currentFrame = 0;

    this.overlay = new CanvasOverlay();
    this.showScaleBar = false;
    this.showTimestamp = false;
    this.frameToCanvasScale = new Vector4(1, 1, 1, 1);

    this.render = this.render.bind(this);
    this.getCurrentFrame = this.getCurrentFrame.bind(this);
    this.setOutOfRangeDrawMode = this.setOutOfRangeDrawMode.bind(this);
    this.updateScaling = this.updateScaling.bind(this);

    // Set up the canvas overlay as a sibling in the DOM layout
    // by creating a dummy parent container.
    this.canvasContainer = document.createElement("div");
    this.canvasContainer.appendChild(this.renderer.domElement);
    this.canvasContainer.appendChild(this.overlay.domElement);
    this.canvasContainer.style.position = "relative";
    this.overlay.domElement.style.position = "absolute";
    this.overlay.domElement.style.left = "0";
    this.overlay.domElement.style.top = "0";
  }

  /**
   * The DOM element containing the canvas and its overlay.
   */
  get domElement(): HTMLDivElement {
    return this.canvasContainer;
  }

  get canvasElement(): HTMLCanvasElement {
    return this.renderer.domElement;
  }

  private checkPixelRatio(): void {
    if (this.renderer.getPixelRatio() !== window.devicePixelRatio) {
      this.renderer.setPixelRatio(window.devicePixelRatio);
    }
  }

  setSize(width: number, height: number): void {
    this.checkPixelRatio();

    this.renderer.setSize(width, height);
    this.overlay.setSize(width, height);
    // TODO: either make this a 1x1 target and draw it with a new camera every time we pick,
    // or keep it up to date with the canvas on each redraw (and don't draw to it when we pick!)
    this.pickRenderTarget.setSize(width, height);

    this.canvasResolution = new Vector2(width, height);
    if (this.dataset) {
      this.updateScaling(this.dataset.frameResolution, this.canvasResolution);
    }
  }

  private updateScaleBar(): void {
    // Update the scale bar units
    const frameDims = this.dataset?.metadata.frameDims;
    // Ignore cases where dimensions have size 0
    const hasFrameDims = frameDims && frameDims.width !== 0 && frameDims.height !== 0;
    if (this.showScaleBar && hasFrameDims && this.canvasResolution !== null) {
      // `frameDims` are already in the provided unit scaling, so we figure out the current
      // size of the frame relative to the canvas to determine the canvas' width in units.
      // We only consider X scaling here because the scale bar is always horizontal.
      const canvasWidthInUnits = frameDims.width * this.frameToCanvasScale.x;
      const unitsPerScreenPixel = canvasWidthInUnits / this.canvasResolution.x;
      this.overlay.updateScaleBarOptions({ unitsPerScreenPixel, units: frameDims.units, visible: true });
    } else {
      this.overlay.updateScaleBarOptions({ visible: false });
    }
  }

  setScaleBarVisibility(visible: boolean): void {
    this.showScaleBar = visible;
    this.updateScaleBar();
    this.overlay.render();
  }

  private updateTimestamp(): void {
    // Calculate the current time stamp based on the current frame and the frame duration provided
    // by the dataset (optionally, hide the timestamp if the frame duration is not provided).
    // Pass along to the overlay as parameters.
    if (this.showTimestamp && this.dataset) {
      const frameDurationSec = this.dataset.metadata.frameDurationSeconds;
      if (frameDurationSec) {
        const startTimeSec = this.dataset.metadata.startTimeSeconds;
        // Note: there's some semi-redundant information here, since the current timestamp and max
        // timestamp could be calculated from the frame duration if we passed in the current + max
        // frames instead. For now, it's ok to keep those calculations here in ColorizeCanvas so the
        // overlay doesn't need to know frame numbers. The duration + start time are needed for
        // time display calculations, however.
        this.overlay.updateTimestampOptions({
          visible: true,
          frameDurationSec,
          startTimeSec,
          currTimeSec: this.currentFrame * frameDurationSec + startTimeSec,
          maxTimeSec: this.dataset.numberOfFrames * frameDurationSec + startTimeSec,
        });
        return;
      }
    }

    // Hide the timestamp if configuration is invalid or it's disabled.
    this.overlay.updateTimestampOptions({ visible: false });
  }

  setTimestampVisibility(visible: boolean): void {
    this.showTimestamp = visible;
    this.updateTimestamp();
    this.overlay.render();
  }

  private updateScaling(frameResolution: Vector2 | null, canvasResolution: Vector2 | null): void {
    if (!frameResolution || !canvasResolution) {
      return;
    }
    const canvasAspect = canvasResolution.x / canvasResolution.y;
    const frameAspect = frameResolution.x / frameResolution.y;
    // Proportion by which the frame must be scaled to maintain its aspect ratio in the canvas.
    // This is required because the canvas coordinates are defined in relative coordinates with
    // a range of [-1, 1], and don't reflect scaling/changes to the canvas aspect ratio.
    const canvasToFrameScale: Vector2 = new Vector2(1, 1);
    if (canvasAspect > frameAspect) {
      // Canvas has a wider aspect ratio than the frame, so proportional height is 1
      // and we scale width accordingly.
      canvasToFrameScale.x = canvasAspect / frameAspect;
    } else {
      canvasToFrameScale.y = frameAspect / canvasAspect;
    }
    // Inverse
    const frameToCanvasScale = new Vector4(1 / canvasToFrameScale.x, 1 / canvasToFrameScale.y, 1, 1);

    this.setUniform("canvasToFrameScale", canvasToFrameScale);
    // Scale the line mesh so the vertices line up correctly even when the canvas changes
    this.line.scale.set(frameToCanvasScale.x, frameToCanvasScale.y, 1);

    this.updateScaleBar();
  }

  public async setDataset(dataset: Dataset): Promise<void> {
    if (this.dataset !== null) {
      this.dataset.dispose();
    }
    this.dataset = dataset;
    if (this.dataset.outliers) {
      this.setUniform("outlierData", this.dataset.outliers);
    } else {
      this.setUniform("outlierData", packDataTexture([0], FeatureDataType.U8));
    }

    // Force load of frame data (clear cached frame data)
    const frame = await this.dataset?.loadFrame(this.currentFrame);
    if (!frame) {
      return;
    }
    // Save frame resolution for later calculation
    this.setUniform("frame", frame);
    this.updateScaling(this.dataset.frameResolution, this.canvasResolution);
    this.render();
  }

  private setUniform<U extends keyof ColorizeUniformTypes>(name: U, value: ColorizeUniformTypes[U]): void {
    this.material.uniforms[name].value = value;
    this.pickMaterial.uniforms[name].value = value;
  }

  /** Sets the current color ramp. Used when a continuous or discrete feature is selected. */
  setColorRamp(ramp: ColorRamp): void {
    this.colorRamp = ramp;
  }

  setCategoricalColors(colors: Color[]): void {
    this.categoricalPalette = new ColorRamp(colors);
  }

  setBackgroundColor(color: Color): void {
    this.setUniform("backgroundColor", color);
  }

  setOutlierDrawMode(mode: DrawMode, color?: Color): void {
    this.setUniform("outlierDrawMode", mode);
    if (mode === DrawMode.USE_COLOR && color) {
      this.setUniform("outlierColor", color);
    }
  }

  setOutOfRangeDrawMode(mode: DrawMode, color?: Color): void {
    this.setUniform("outOfRangeDrawMode", mode);
    if (mode === DrawMode.USE_COLOR && color) {
      this.setUniform("outOfRangeColor", color);
    }
  }

  setSelectedTrack(track: Track | null): void {
    if (this.track && this.track?.trackId === track?.trackId) {
      return;
    }
    this.track = track;
    if (!track || !track.centroids || track.centroids.length === 0 || !this.dataset) {
      return;
    }
    // Make a new array of the centroid positions in pixel coordinates.
    // Points are in 3D while centroids are pairs of 2D coordinates in a 1D array
    this.points = new Float32Array(track.length() * 3);

    for (let i = 0; i < track.length(); i++) {
      // Normalize from pixel coordinates to canvas space [-1, 1]
      this.points[3 * i + 0] = (track.centroids[2 * i] / this.dataset.frameResolution.x) * 2.0 - 1.0;
      this.points[3 * i + 1] = -((track.centroids[2 * i + 1] / this.dataset.frameResolution.y) * 2.0 - 1.0);
      this.points[3 * i + 2] = 0;
    }
    // Assign new BufferAttribute because the old array has been discarded.
    this.line.geometry.setAttribute("position", new BufferAttribute(this.points, 3));
    this.line.geometry.getAttribute("position").needsUpdate = true;
    this.updateTrackRange();
  }

  setShowTrackPath(show: boolean): void {
    this.showTrackPath = show;
  }

  /**
   * Updates the range of the track path line so that it shows up the path up to the current
   * frame.
   */
  updateTrackRange(): void {
    // Show nothing if track doesn't exist or doesn't have centroid data
    if (!this.track || !this.track.centroids || !this.showTrackPath) {
      this.line.geometry.setDrawRange(0, 0);
      return;
    }

    // Show path up to current frame
    const trackFirstFrame = this.track.times[0];
    let range = this.currentFrame - trackFirstFrame;

    if (range > this.track.length() || range < 0) {
      // Hide track if we are outside the track range
      range = 0;
    }

    this.line.geometry.setDrawRange(0, range);
  }

  private updateHighlightedId(): void {
    // Hide highlight if no track is selected
    if (!this.track) {
      this.setUniform("highlightedId", -1);
      return;
    }
    this.setUniform("highlightedId", this.track.getIdAtTime(this.currentFrame));
  }

  setFeature(name: string): void {
    if (!this.dataset?.hasFeature(name)) {
      return;
    }
    const featureData = this.dataset.getFeatureData(name)!;
    this.featureName = name;
    this.setUniform("featureData", featureData.tex);
    this.render(); // re-render necessary because map range may have changed
  }

  setColorMapRangeMin(newMin: number): void {
    this.colorMapRangeMin = newMin;
  }

  setColorMapRangeMax(newMax: number): void {
    this.colorMapRangeMax = newMax;
  }

  resetColorMapRange(): void {
    if (!this.featureName) {
      return;
    }
    const featureData = this.dataset?.getFeatureData(this.featureName);
    if (featureData) {
      this.colorMapRangeMin = featureData.min;
      this.colorMapRangeMax = featureData.max;
      this.setUniform("featureColorRampMin", this.colorMapRangeMin);
      this.setUniform("featureColorRampMax", this.colorMapRangeMax);
    }
  }

  /**
   * Updates the feature thresholds used to determine what values are in and outside of range.
   * Note that this is separate from the color ramp min/max, which just controls how colors are applied.
   * @param thresholds Array of feature thresholds, which must define the feature name, min, and max.
   * If a feature name cannot be found in the dataset, it will be ignored.
   */
  setFeatureThresholds(thresholds: FeatureThreshold[]): void {
    if (!this.dataset) {
      return;
    }
    // Make new binary boolean texture (1/0) representing whether an object is in range of the
    // feature thresholds or not.
    // TODO: Optimize memory by using a true boolean array? Bit-level manipulation to fit it within Uint8Array?
    // TODO: If optimizing, use fuse operation via shader.
    const inRangeIds = new Uint8Array(this.dataset.numObjects);
    inRangeIds.fill(1);

    for (const threshold of thresholds) {
      const featureData = this.dataset.getFeatureData(threshold.featureName);
      // Ignore thresholds with features that don't exist in this dataset or whose units don't match
      if (!featureData || featureData.units !== threshold.units) {
        continue;
      }
      for (let i = 0, n = inRangeIds.length; i < n; i++) {
        if (inRangeIds[i] === 1 && (featureData.data[i] < threshold.min || featureData.data[i] > threshold.max)) {
          inRangeIds[i] = 0;
        }
      }
    }
    // Save the array to a texture and pass it into the shader
    this.setUniform("inRangeIds", packDataTexture(Array.from(inRangeIds), FeatureDataType.U8));
  }

  getColorMapRangeMin(): number {
    return this.colorMapRangeMin;
  }

  getColorMapRangeMax(): number {
    return this.colorMapRangeMax;
  }

  /**
   * @returns The number of frames in the dataset. If no dataset is loaded,
   * returns 0 by default.
   */
  getTotalFrames(): number {
    return this.dataset ? this.dataset.numberOfFrames : 0;
  }

  getCurrentFrame(): number {
    return this.currentFrame;
  }

  public isValidFrame(index: number): boolean {
    return index >= 0 && index < this.getTotalFrames();
  }

  /**
   * Sets the current frame of the canvas, loading the new frame data if the
   * frame number changes.
   * @param index Index of the new frame.
   */
  async setFrame(index: number): Promise<void> {
    // Ignore same or bad frame indices
    if (this.currentFrame === index || !this.isValidFrame(index)) {
      return;
    }
    // New frame, so load the frame data.
    this.currentFrame = index;
    const frame = await this.dataset?.loadFrame(index);
    if (!frame) {
      return;
    }
    this.setUniform("frame", frame);
  }

  /** Switches the coloring between the categorical and color ramps depending on the currently
   * selected feature.
   */
  updateRamp(): void {
    if (this.featureName && this.dataset?.isFeatureCategorical(this.featureName)) {
      this.setUniform("colorRamp", this.categoricalPalette.texture);
      this.setUniform("featureColorRampMin", 0);
      this.setUniform("featureColorRampMax", MAX_FEATURE_CATEGORIES - 1);
    } else {
      this.setUniform("colorRamp", this.colorRamp.texture);
      this.setUniform("featureColorRampMin", this.colorMapRangeMin);
      this.setUniform("featureColorRampMax", this.colorMapRangeMax);
    }
  }

  render(): void {
    this.updateHighlightedId();
    this.updateTrackRange();
    this.updateRamp();
    this.renderer.render(this.scene, this.camera);
    this.updateScaleBar();
    this.updateTimestamp();
    this.overlay.render();
  }

  dispose(): void {
    this.dataset?.dispose();
    this.dataset = null;
    this.material.dispose();
    this.geometry.dispose();
    this.renderer.dispose();
    this.pickMaterial.dispose();
  }

  getIdAtPixel(x: number, y: number): number {
    const rt = this.renderer.getRenderTarget();

    this.renderer.setRenderTarget(this.pickRenderTarget);
    this.renderer.render(this.pickScene, this.camera);

    const pixbuf = new Uint8Array(4);
    this.renderer.readRenderTargetPixels(this.pickRenderTarget, x, this.pickRenderTarget.height - y, 1, 1, pixbuf);
    // restore main render target
    this.renderer.setRenderTarget(rt);

    // get 32bit value from 4 8bit values
    const value = pixbuf[0] | (pixbuf[1] << 8) | (pixbuf[2] << 16) | (pixbuf[3] << 24);
    // offset by 1 since 0 is background.
    return value - 1;
  }
}<|MERGE_RESOLUTION|>--- conflicted
+++ resolved
@@ -36,11 +36,7 @@
   DEFAULT_CATEGORICAL_PALETTE_ID,
   DEFAULT_COLOR_RAMPS,
   DEFAULT_COLOR_RAMP_ID,
-<<<<<<< HEAD
   MAX_FEATURE_CATEGORIES,
-=======
-  PaletteData,
->>>>>>> cc97bb3f
 } from "../constants";
 
 const BACKGROUND_COLOR_DEFAULT = 0xf7f7f7;
@@ -194,13 +190,10 @@
     this.canvasResolution = null;
     this.featureName = null;
     this.colorRamp = DEFAULT_COLOR_RAMPS.get(DEFAULT_COLOR_RAMP_ID)!.colorRamp;
-<<<<<<< HEAD
     this.categoricalPalette = new ColorRamp(
       DEFAULT_CATEGORICAL_PALETTES.get(DEFAULT_CATEGORICAL_PALETTE_ID)!.colorStops
     );
-=======
-    this.categoricalPalette = DEFAULT_CATEGORICAL_PALETTES.get(DEFAULT_CATEGORICAL_PALETTE_ID)!;
->>>>>>> cc97bb3f
+
     this.track = null;
     this.showTrackPath = false;
     this.colorMapRangeMin = 0;
